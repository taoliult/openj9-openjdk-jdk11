/*
 * Copyright (c) 1997, 2016, Oracle and/or its affiliates. All rights reserved.
 * DO NOT ALTER OR REMOVE COPYRIGHT NOTICES OR THIS FILE HEADER.
 *
 * This code is free software; you can redistribute it and/or modify it
 * under the terms of the GNU General Public License version 2 only, as
 * published by the Free Software Foundation.
 *
 * This code is distributed in the hope that it will be useful, but WITHOUT
 * ANY WARRANTY; without even the implied warranty of MERCHANTABILITY or
 * FITNESS FOR A PARTICULAR PURPOSE.  See the GNU General Public License
 * version 2 for more details (a copy is included in the LICENSE file that
 * accompanied this code).
 *
 * You should have received a copy of the GNU General Public License version
 * 2 along with this work; if not, write to the Free Software Foundation,
 * Inc., 51 Franklin St, Fifth Floor, Boston, MA 02110-1301 USA.
 *
 * Please contact Oracle, 500 Oracle Parkway, Redwood Shores, CA 94065 USA
 * or visit www.oracle.com if you need additional information or have any
 * questions.
 *
 */

#include "precompiled.hpp"
#include "asm/macroAssembler.hpp"
#include "interpreter/interp_masm.hpp"
#include "interpreter/interpreter.hpp"
<<<<<<< HEAD
#include "interpreter/interpreterRuntime.hpp"
=======
>>>>>>> c922b0f1
#include "interpreter/templateInterpreterGenerator.hpp"
#include "runtime/arguments.hpp"
#include "runtime/sharedRuntime.hpp"

#define __ _masm->


<<<<<<< HEAD
address TemplateInterpreterGenerator::generate_slow_signature_handler() {
  address entry = __ pc();
  // rbx,: method
  // rcx: temporary
  // rdi: pointer to locals
  // rsp: end of copied parameters area
  __ mov(rcx, rsp);
  __ call_VM(noreg, CAST_FROM_FN_PTR(address, InterpreterRuntime::slow_signature_handler), rbx, rdi, rcx);
  __ ret(0);
  return entry;
}

=======
>>>>>>> c922b0f1
/**
 * Method entry for static native methods:
 *   int java.util.zip.CRC32.update(int crc, int b)
 */
address TemplateInterpreterGenerator::generate_CRC32_update_entry() {
  if (UseCRC32Intrinsics) {
    address entry = __ pc();

    // rbx: Method*
    // rsi: senderSP must preserved for slow path, set SP to it on fast path
    // rdx: scratch
    // rdi: scratch

    Label slow_path;
    // If we need a safepoint check, generate full interpreter entry.
    ExternalAddress state(SafepointSynchronize::address_of_state());
    __ cmp32(ExternalAddress(SafepointSynchronize::address_of_state()),
             SafepointSynchronize::_not_synchronized);
    __ jcc(Assembler::notEqual, slow_path);

    // We don't generate local frame and don't align stack because
    // we call stub code and there is no safepoint on this path.

    // Load parameters
    const Register crc = rax;  // crc
    const Register val = rdx;  // source java byte value
    const Register tbl = rdi;  // scratch

    // Arguments are reversed on java expression stack
    __ movl(val, Address(rsp,   wordSize)); // byte value
    __ movl(crc, Address(rsp, 2*wordSize)); // Initial CRC

    __ lea(tbl, ExternalAddress(StubRoutines::crc_table_addr()));
    __ notl(crc); // ~crc
    __ update_byte_crc32(crc, val, tbl);
    __ notl(crc); // ~crc
    // result in rax

    // _areturn
    __ pop(rdi);                // get return address
    __ mov(rsp, rsi);           // set sp to sender sp
    __ jmp(rdi);

    // generate a vanilla native entry as the slow path
    __ bind(slow_path);
    __ jump_to_entry(Interpreter::entry_for_kind(Interpreter::native));
    return entry;
  }
  return NULL;
}

/**
 * Method entry for static native methods:
 *   int java.util.zip.CRC32.updateBytes(int crc, byte[] b, int off, int len)
 *   int java.util.zip.CRC32.updateByteBuffer(int crc, long buf, int off, int len)
 */
address TemplateInterpreterGenerator::generate_CRC32_updateBytes_entry(AbstractInterpreter::MethodKind kind) {
  if (UseCRC32Intrinsics) {
    address entry = __ pc();

    // rbx,: Method*
    // rsi: senderSP must preserved for slow path, set SP to it on fast path
    // rdx: scratch
    // rdi: scratch

    Label slow_path;
    // If we need a safepoint check, generate full interpreter entry.
    ExternalAddress state(SafepointSynchronize::address_of_state());
    __ cmp32(ExternalAddress(SafepointSynchronize::address_of_state()),
             SafepointSynchronize::_not_synchronized);
    __ jcc(Assembler::notEqual, slow_path);

    // We don't generate local frame and don't align stack because
    // we call stub code and there is no safepoint on this path.

    // Load parameters
    const Register crc = rax;  // crc
    const Register buf = rdx;  // source java byte array address
    const Register len = rdi;  // length

    // value              x86_32
    // interp. arg ptr    ESP + 4
    // int java.util.zip.CRC32.updateBytes(int crc, byte[] b, int off, int len)
    //                                         3           2      1        0
    // int java.util.zip.CRC32.updateByteBuffer(int crc, long buf, int off, int len)
    //                                              4         2,3      1        0

    // Arguments are reversed on java expression stack
    __ movl(len,   Address(rsp,   4 + 0)); // Length
    // Calculate address of start element
    if (kind == Interpreter::java_util_zip_CRC32_updateByteBuffer) {
      __ movptr(buf, Address(rsp, 4 + 2 * wordSize)); // long buf
      __ addptr(buf, Address(rsp, 4 + 1 * wordSize)); // + offset
      __ movl(crc,   Address(rsp, 4 + 4 * wordSize)); // Initial CRC
    } else {
      __ movptr(buf, Address(rsp, 4 + 2 * wordSize)); // byte[] array
      __ addptr(buf, arrayOopDesc::base_offset_in_bytes(T_BYTE)); // + header size
      __ addptr(buf, Address(rsp, 4 + 1 * wordSize)); // + offset
      __ movl(crc,   Address(rsp, 4 + 3 * wordSize)); // Initial CRC
    }

    __ super_call_VM_leaf(CAST_FROM_FN_PTR(address, StubRoutines::updateBytesCRC32()), crc, buf, len);
    // result in rax

    // _areturn
    __ pop(rdi);                // get return address
    __ mov(rsp, rsi);           // set sp to sender sp
    __ jmp(rdi);

    // generate a vanilla native entry as the slow path
    __ bind(slow_path);
    __ jump_to_entry(Interpreter::entry_for_kind(Interpreter::native));
    return entry;
  }
  return NULL;
}

/**
* Method entry for static native methods:
*   int java.util.zip.CRC32C.updateBytes(int crc, byte[] b, int off, int end)
*   int java.util.zip.CRC32C.updateByteBuffer(int crc, long address, int off, int end)
*/
address TemplateInterpreterGenerator::generate_CRC32C_updateBytes_entry(AbstractInterpreter::MethodKind kind) {
  if (UseCRC32CIntrinsics) {
    address entry = __ pc();
    // Load parameters
    const Register crc = rax;  // crc
    const Register buf = rcx;  // source java byte array address
    const Register len = rdx;  // length
    const Register end = len;

    // value              x86_32
    // interp. arg ptr    ESP + 4
    // int java.util.zip.CRC32.updateBytes(int crc, byte[] b, int off, int end)
    //                                         3           2      1        0
    // int java.util.zip.CRC32.updateByteBuffer(int crc, long address, int off, int end)
    //                                              4         2,3          1        0

    // Arguments are reversed on java expression stack
    __ movl(end, Address(rsp, 4 + 0)); // end
    __ subl(len, Address(rsp, 4 + 1 * wordSize));  // end - offset == length
    // Calculate address of start element
    if (kind == Interpreter::java_util_zip_CRC32C_updateDirectByteBuffer) {
      __ movptr(buf, Address(rsp, 4 + 2 * wordSize)); // long address
      __ addptr(buf, Address(rsp, 4 + 1 * wordSize)); // + offset
      __ movl(crc, Address(rsp, 4 + 4 * wordSize)); // Initial CRC
    } else {
      __ movptr(buf, Address(rsp, 4 + 2 * wordSize)); // byte[] array
      __ addptr(buf, arrayOopDesc::base_offset_in_bytes(T_BYTE)); // + header size
      __ addptr(buf, Address(rsp, 4 + 1 * wordSize)); // + offset
      __ movl(crc, Address(rsp, 4 + 3 * wordSize)); // Initial CRC
    }
    __ super_call_VM_leaf(CAST_FROM_FN_PTR(address, StubRoutines::updateBytesCRC32C()), crc, buf, len);
    // result in rax
    // _areturn
    __ pop(rdi);                // get return address
    __ mov(rsp, rsi);           // set sp to sender sp
    __ jmp(rdi);

    return entry;
  }
  return NULL;
}

/**
 * Method entry for static native method:
 *    java.lang.Float.intBitsToFloat(int bits)
 */
address TemplateInterpreterGenerator::generate_Float_intBitsToFloat_entry() {
  if (UseSSE >= 1) {
    address entry = __ pc();

    // rsi: the sender's SP

    // Skip safepoint check (compiler intrinsic versions of this method
    // do not perform safepoint checks either).

    // Load 'bits' into xmm0 (interpreter returns results in xmm0)
    __ movflt(xmm0, Address(rsp, wordSize));

    // Return
    __ pop(rdi); // get return address
    __ mov(rsp, rsi); // set rsp to the sender's SP
    __ jmp(rdi);
    return entry;
  }

  return NULL;
}

/**
 * Method entry for static native method:
 *    java.lang.Float.floatToRawIntBits(float value)
 */
address TemplateInterpreterGenerator::generate_Float_floatToRawIntBits_entry() {
  if (UseSSE >= 1) {
    address entry = __ pc();

    // rsi: the sender's SP

    // Skip safepoint check (compiler intrinsic versions of this method
    // do not perform safepoint checks either).

    // Load the parameter (a floating-point value) into rax.
    __ movl(rax, Address(rsp, wordSize));

    // Return
    __ pop(rdi); // get return address
    __ mov(rsp, rsi); // set rsp to the sender's SP
    __ jmp(rdi);
    return entry;
  }

  return NULL;
}


/**
 * Method entry for static native method:
 *    java.lang.Double.longBitsToDouble(long bits)
 */
address TemplateInterpreterGenerator::generate_Double_longBitsToDouble_entry() {
   if (UseSSE >= 2) {
     address entry = __ pc();

     // rsi: the sender's SP

     // Skip safepoint check (compiler intrinsic versions of this method
     // do not perform safepoint checks either).

     // Load 'bits' into xmm0 (interpreter returns results in xmm0)
     __ movdbl(xmm0, Address(rsp, wordSize));

     // Return
     __ pop(rdi); // get return address
     __ mov(rsp, rsi); // set rsp to the sender's SP
     __ jmp(rdi);
     return entry;
   }

   return NULL;
}

/**
 * Method entry for static native method:
 *    java.lang.Double.doubleToRawLongBits(double value)
 */
address TemplateInterpreterGenerator::generate_Double_doubleToRawLongBits_entry() {
  if (UseSSE >= 2) {
    address entry = __ pc();

    // rsi: the sender's SP

    // Skip safepoint check (compiler intrinsic versions of this method
    // do not perform safepoint checks either).

    // Load the parameter (a floating-point value) into rax.
    __ movl(rdx, Address(rsp, 2*wordSize));
    __ movl(rax, Address(rsp, wordSize));

    // Return
    __ pop(rdi); // get return address
    __ mov(rsp, rsi); // set rsp to the sender's SP
    __ jmp(rdi);
    return entry;
  }

  return NULL;
<<<<<<< HEAD
}

address TemplateInterpreterGenerator::generate_math_entry(AbstractInterpreter::MethodKind kind) {

  // rbx,: Method*
  // rcx: scratrch
  // rsi: sender sp

  if (!InlineIntrinsics) return NULL; // Generate a vanilla entry

  address entry_point = __ pc();

  // These don't need a safepoint check because they aren't virtually
  // callable. We won't enter these intrinsics from compiled code.
  // If in the future we added an intrinsic which was virtually callable
  // we'd have to worry about how to safepoint so that this code is used.

  // mathematical functions inlined by compiler
  // (interpreter must provide identical implementation
  // in order to avoid monotonicity bugs when switching
  // from interpreter to compiler in the middle of some
  // computation)
  //
  // stack: [ ret adr ] <-- rsp
  //        [ lo(arg) ]
  //        [ hi(arg) ]
  //

  __ fld_d(Address(rsp, 1*wordSize));
  switch (kind) {
    case Interpreter::java_lang_math_sin :
        __ trigfunc('s');
        break;
    case Interpreter::java_lang_math_cos :
        __ trigfunc('c');
        break;
    case Interpreter::java_lang_math_tan :
        __ trigfunc('t');
        break;
    case Interpreter::java_lang_math_sqrt:
        __ fsqrt();
        break;
    case Interpreter::java_lang_math_abs:
        __ fabs();
        break;
    case Interpreter::java_lang_math_log:
        __ subptr(rsp, 2 * wordSize);
        __ fstp_d(Address(rsp, 0));
        if (VM_Version::supports_sse2()) {
          __ call(RuntimeAddress(CAST_FROM_FN_PTR(address, StubRoutines::dlog())));
        }
        else {
          __ call(RuntimeAddress(CAST_FROM_FN_PTR(address, SharedRuntime::dlog)));
        }
        __ addptr(rsp, 2 * wordSize);
        break;
    case Interpreter::java_lang_math_log10:
        __ flog10();
        // Store to stack to convert 80bit precision back to 64bits
        __ push_fTOS();
        __ pop_fTOS();
        break;
    case Interpreter::java_lang_math_pow:
      __ fld_d(Address(rsp, 3*wordSize)); // second argument
      __ pow_with_fallback(0);
      // Store to stack to convert 80bit precision back to 64bits
      __ push_fTOS();
      __ pop_fTOS();
      break;
    case Interpreter::java_lang_math_exp:
      __ subptr(rsp, 2*wordSize);
      __ fstp_d(Address(rsp, 0));
      if (VM_Version::supports_sse2()) {
        __ call(RuntimeAddress(CAST_FROM_FN_PTR(address, StubRoutines::dexp())));
      } else {
        __ call(RuntimeAddress(CAST_FROM_FN_PTR(address, SharedRuntime::dexp)));
      }
      __ addptr(rsp, 2*wordSize);
    break;
    default                              :
        ShouldNotReachHere();
  }

  // return double result in xmm0 for interpreter and compilers.
  if (UseSSE >= 2) {
    __ subptr(rsp, 2*wordSize);
    __ fstp_d(Address(rsp, 0));
    __ movdbl(xmm0, Address(rsp, 0));
    __ addptr(rsp, 2*wordSize);
  }

  // done, result in FPU ST(0) or XMM0
  __ pop(rdi);                               // get return address
  __ mov(rsp, rsi);                          // set sp to sender sp
  __ jmp(rdi);

  return entry_point;
=======
>>>>>>> c922b0f1
}<|MERGE_RESOLUTION|>--- conflicted
+++ resolved
@@ -26,10 +26,7 @@
 #include "asm/macroAssembler.hpp"
 #include "interpreter/interp_masm.hpp"
 #include "interpreter/interpreter.hpp"
-<<<<<<< HEAD
 #include "interpreter/interpreterRuntime.hpp"
-=======
->>>>>>> c922b0f1
 #include "interpreter/templateInterpreterGenerator.hpp"
 #include "runtime/arguments.hpp"
 #include "runtime/sharedRuntime.hpp"
@@ -37,7 +34,6 @@
 #define __ _masm->
 
 
-<<<<<<< HEAD
 address TemplateInterpreterGenerator::generate_slow_signature_handler() {
   address entry = __ pc();
   // rbx,: method
@@ -50,8 +46,6 @@
   return entry;
 }
 
-=======
->>>>>>> c922b0f1
 /**
  * Method entry for static native methods:
  *   int java.util.zip.CRC32.update(int crc, int b)
@@ -320,7 +314,6 @@
   }
 
   return NULL;
-<<<<<<< HEAD
 }
 
 address TemplateInterpreterGenerator::generate_math_entry(AbstractInterpreter::MethodKind kind) {
@@ -385,10 +378,15 @@
         break;
     case Interpreter::java_lang_math_pow:
       __ fld_d(Address(rsp, 3*wordSize)); // second argument
-      __ pow_with_fallback(0);
-      // Store to stack to convert 80bit precision back to 64bits
-      __ push_fTOS();
-      __ pop_fTOS();
+      __ subptr(rsp, 4 * wordSize);
+      __ fstp_d(Address(rsp, 0));
+      __ fstp_d(Address(rsp, 2 * wordSize));
+      if (VM_Version::supports_sse2()) {
+        __ call(RuntimeAddress(CAST_FROM_FN_PTR(address, StubRoutines::dpow())));
+      } else {
+        __ call(RuntimeAddress(CAST_FROM_FN_PTR(address, SharedRuntime::dpow)));
+      }
+      __ addptr(rsp, 4 * wordSize);
       break;
     case Interpreter::java_lang_math_exp:
       __ subptr(rsp, 2*wordSize);
@@ -418,6 +416,4 @@
   __ jmp(rdi);
 
   return entry_point;
-=======
->>>>>>> c922b0f1
 }
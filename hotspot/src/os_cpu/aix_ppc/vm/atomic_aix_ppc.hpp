--- conflicted
+++ resolved
@@ -106,13 +106,8 @@
 template<>
 template<typename I, typename D>
 inline D Atomic::PlatformAdd<4>::add_and_fetch(I add_value, D volatile* dest) const {
-<<<<<<< HEAD
-  STATIC_CAST(4 == sizeof(I));
-  STATIC_CAST(4 == sizeof(D));
-=======
   STATIC_ASSERT(4 == sizeof(I));
   STATIC_ASSERT(4 == sizeof(D));
->>>>>>> 14456bcc
 
   D result;
 
@@ -134,13 +129,8 @@
 template<>
 template<typename I, typename D>
 inline D Atomic::PlatformAdd<8>::add_and_fetch(I add_value, D volatile* dest) const {
-<<<<<<< HEAD
-  STATIC_CAST(8 == sizeof(I));
-  STATIC_CAST(8 == sizeof(D));
-=======
   STATIC_ASSERT(8 == sizeof(I));
   STATIC_ASSERT(8 == sizeof(D));
->>>>>>> 14456bcc
 
   D result;
 

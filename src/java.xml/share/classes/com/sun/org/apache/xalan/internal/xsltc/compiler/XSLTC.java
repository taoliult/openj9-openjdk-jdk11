--- conflicted
+++ resolved
@@ -1,9 +1,5 @@
 /*
-<<<<<<< HEAD
- * Copyright (c) 2012, 2021, Oracle and/or its affiliates. All rights reserved.
-=======
  * Copyright (c) 2012, 2022, Oracle and/or its affiliates. All rights reserved.
->>>>>>> 28a71998
  */
 /*
  * Licensed to the Apache Software Foundation (ASF) under one or more
@@ -62,11 +58,7 @@
  * @author G. Todd Miller
  * @author Morten Jorgensen
  * @author John Howard (johnh@schemasoft.com)
-<<<<<<< HEAD
- * @LastModified: Nov 2021
-=======
  * @LastModified: Jan 2022
->>>>>>> 28a71998
  */
 public final class XSLTC {
 

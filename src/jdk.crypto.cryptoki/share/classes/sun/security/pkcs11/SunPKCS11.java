--- conflicted
+++ resolved
@@ -494,11 +494,6 @@
         return System.identityHashCode(this);
     }
 
-<<<<<<< HEAD
-    private static String[] s(String ...aliases) {
-        return aliases;
-    }
-
     byte[] exportKey(long hSession, CK_ATTRIBUTE[] attributes, long keyId) throws PKCS11Exception {
         // Generating the secret key that will be used for wrapping and unwrapping.
         CK_ATTRIBUTE[] wrapKeyAttributes = token.getAttributes(TemplateManager.O_GENERATE, CKO_SECRET_KEY, CKK_AES, new CK_ATTRIBUTE[] { new CK_ATTRIBUTE(CKA_CLASS, CKO_SECRET_KEY), new CK_ATTRIBUTE(CKA_VALUE_LEN, 256 >> 3) });
@@ -649,8 +644,6 @@
         }
     }
 
-=======
->>>>>>> e2547e73
     private static final class Descriptor {
         final String type;
         final String algorithm;

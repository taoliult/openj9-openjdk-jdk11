/*
 * Copyright (c) 1997, 2018, Oracle and/or its affiliates. All rights reserved.
 * DO NOT ALTER OR REMOVE COPYRIGHT NOTICES OR THIS FILE HEADER.
 *
 * This code is free software; you can redistribute it and/or modify it
 * under the terms of the GNU General Public License version 2 only, as
 * published by the Free Software Foundation.  Oracle designates this
 * particular file as subject to the "Classpath" exception as provided
 * by Oracle in the LICENSE file that accompanied this code.
 *
 * This code is distributed in the hope that it will be useful, but WITHOUT
 * ANY WARRANTY; without even the implied warranty of MERCHANTABILITY or
 * FITNESS FOR A PARTICULAR PURPOSE.  See the GNU General Public License
 * version 2 for more details (a copy is included in the LICENSE file that
 * accompanied this code).
 *
 * You should have received a copy of the GNU General Public License version
 * 2 along with this work; if not, write to the Free Software Foundation,
 * Inc., 51 Franklin St, Fifth Floor, Boston, MA 02110-1301 USA.
 *
 * Please contact Oracle, 500 Oracle Parkway, Redwood Shores, CA 94065 USA
 * or visit www.oracle.com if you need additional information or have any
 * questions.
 */

/*
 * ===========================================================================
 * (c) Copyright IBM Corp. 2022, 2022 All Rights Reserved
 * ===========================================================================
 */

package jdk.javadoc.internal.doclets.formats.html;

import java.util.SortedSet;

import javax.lang.model.element.PackageElement;

import jdk.javadoc.internal.doclets.formats.html.markup.HtmlConstants;
import jdk.javadoc.internal.doclets.formats.html.markup.HtmlStyle;
import jdk.javadoc.internal.doclets.formats.html.markup.HtmlTag;
import jdk.javadoc.internal.doclets.formats.html.markup.HtmlTree;
import jdk.javadoc.internal.doclets.formats.html.markup.Navigation;
import jdk.javadoc.internal.doclets.formats.html.markup.Navigation.PageMode;
import jdk.javadoc.internal.doclets.formats.html.markup.StringContent;
import jdk.javadoc.internal.doclets.toolkit.Content;
import jdk.javadoc.internal.doclets.toolkit.util.ClassTree;
import jdk.javadoc.internal.doclets.toolkit.util.DocFileIOException;
import jdk.javadoc.internal.doclets.toolkit.util.DocPath;
import jdk.javadoc.internal.doclets.toolkit.util.DocPaths;

/**
 * Generate Class Hierarchy page for all the Classes in this run.  Use
 * ClassTree for building the Tree. The name of
 * the generated file is "overview-tree.html" and it is generated in the
 * current or the destination directory.
 *
 *  <p><b>This is NOT part of any supported API.
 *  If you write code that depends on this, you do so at your own risk.
 *  This code and its internal interfaces are subject to change or
 *  deletion without notice.</b>
 *
 * @author Atul M Dambalkar
 * @author Bhavesh Patel (Modified)
 */
public class TreeWriter extends AbstractTreeWriter {

    /**
     * Packages in this run.
     */
    SortedSet<PackageElement> packages;

    /**
     * True if there are no packages specified on the command line,
     * False otherwise.
     */
    private final boolean classesOnly;

    private final Navigation navBar;

    /**
     * Constructor to construct TreeWriter object.
     *
     * @param configuration the current configuration of the doclet.
     * @param filename String filename
     * @param classtree the tree being built.
     */
    public TreeWriter(HtmlConfiguration configuration, DocPath filename, ClassTree classtree) {
        super(configuration, filename, classtree);
        packages = configuration.packages;
        classesOnly = packages.isEmpty();
        this.navBar = new Navigation(null, configuration, fixedNavDiv, PageMode.TREE, path);
    }

    /**
     * Create a TreeWriter object and use it to generate the
     * "overview-tree.html" file.
     *
     * @param configuration the configuration for this doclet
     * @param classtree the class tree being documented.
     * @throws  DocFileIOException if there is a problem generating the overview tree page
     */
    public static void generate(HtmlConfiguration configuration,
                                ClassTree classtree) throws DocFileIOException {
        DocPath filename = DocPaths.OVERVIEW_TREE;
        TreeWriter treegen = new TreeWriter(configuration, filename, classtree);
        treegen.generateTreeFile();
    }

    /**
     * Generate the interface hierarchy and class hierarchy.
     *
     * @throws DocFileIOException if there is a problem generating the overview tree page
     */
    public void generateTreeFile() throws DocFileIOException {
        HtmlTree body = getTreeHeader();
        Content headContent = contents.hierarchyForAllPackages;
        Content heading = HtmlTree.HEADING(HtmlConstants.TITLE_HEADING, false,
                HtmlStyle.title, headContent);
        Content div = HtmlTree.DIV(HtmlStyle.header, heading);
        addPackageTreeLinks(div);
        HtmlTree htmlTree = (configuration.allowTag(HtmlTag.MAIN))
                ? HtmlTree.MAIN()
                : body;
        htmlTree.add(div);
        HtmlTree divTree = new HtmlTree(HtmlTag.DIV);
        divTree.setStyle(HtmlStyle.contentContainer);
        addTree(classtree.baseClasses(), "doclet.Class_Hierarchy", divTree);
        addTree(classtree.baseInterfaces(), "doclet.Interface_Hierarchy", divTree);
        addTree(classtree.baseAnnotationTypes(), "doclet.Annotation_Type_Hierarchy", divTree);
        addTree(classtree.baseEnums(), "doclet.Enum_Hierarchy", divTree, true);
        htmlTree.add(divTree);
        if (configuration.allowTag(HtmlTag.MAIN)) {
            body.add(htmlTree);
        }
        if (configuration.allowTag(HtmlTag.FOOTER)) {
            htmlTree = HtmlTree.FOOTER();
        } else {
            htmlTree = body;
        }
<<<<<<< HEAD
=======
        navBar.setUserFooter(getUserHeaderFooter(false));
        htmlTree.add(navBar.getContent(false));
>>>>>>> d32f5261
        addBottom(htmlTree);
        if (configuration.allowTag(HtmlTag.FOOTER)) {
            body.add(htmlTree);
        }
        printHtmlDocument(null, true, body);
    }

    /**
     * Add the links to all the package tree files.
     *
     * @param contentTree the content tree to which the links will be added
     */
    protected void addPackageTreeLinks(Content contentTree) {
        //Do nothing if only unnamed package is used
        if (isUnnamedPackage()) {
            return;
        }
        if (!classesOnly) {
            Content span = HtmlTree.SPAN(HtmlStyle.packageHierarchyLabel,
                    contents.packageHierarchies);
            contentTree.add(span);
            HtmlTree ul = new HtmlTree(HtmlTag.UL);
            ul.setStyle(HtmlStyle.horizontal);
            int i = 0;
            for (PackageElement pkg : packages) {
                // If the package name length is 0 or if -nodeprecated option
                // is set and the package is marked as deprecated, do not include
                // the page in the list of package hierarchies.
                if (pkg.isUnnamed() ||
                        (configuration.nodeprecated && utils.isDeprecated(pkg))) {
                    i++;
                    continue;
                }
                DocPath link = pathString(pkg, DocPaths.PACKAGE_TREE);
                Content li = HtmlTree.LI(links.createLink(link,
                        new StringContent(utils.getPackageName(pkg))));
                if (i < packages.size() - 1) {
                    li.add(", ");
                }
                ul.add(li);
                i++;
            }
            contentTree.add(ul);
        }
    }

    /**
     * Get the tree header.
     *
     * @return a content tree for the tree header
     */
    protected HtmlTree getTreeHeader() {
        String title = configuration.getText("doclet.Window_Class_Hierarchy");
        HtmlTree bodyTree = getBody(true, getWindowTitle(title));
        HtmlTree htmlTree = (configuration.allowTag(HtmlTag.HEADER))
                ? HtmlTree.HEADER()
                : bodyTree;
        addTop(htmlTree);
        navBar.setUserHeader(getUserHeaderFooter(true));
        htmlTree.add(navBar.getContent(true));
        if (configuration.allowTag(HtmlTag.HEADER)) {
            bodyTree.add(htmlTree);
        }
        return bodyTree;
    }

    private boolean isUnnamedPackage() {
        return packages.size() == 1 && packages.first().isUnnamed();
    }
}<|MERGE_RESOLUTION|>--- conflicted
+++ resolved
@@ -137,11 +137,6 @@
         } else {
             htmlTree = body;
         }
-<<<<<<< HEAD
-=======
-        navBar.setUserFooter(getUserHeaderFooter(false));
-        htmlTree.add(navBar.getContent(false));
->>>>>>> d32f5261
         addBottom(htmlTree);
         if (configuration.allowTag(HtmlTag.FOOTER)) {
             body.add(htmlTree);

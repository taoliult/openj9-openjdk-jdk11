/*
 * Copyright (c) 2016, 2018, Oracle and/or its affiliates. All rights reserved.
 * DO NOT ALTER OR REMOVE COPYRIGHT NOTICES OR THIS FILE HEADER.
 *
 * This code is free software; you can redistribute it and/or modify it
 * under the terms of the GNU General Public License version 2 only, as
 * published by the Free Software Foundation.  Oracle designates this
 * particular file as subject to the "Classpath" exception as provided
 * by Oracle in the LICENSE file that accompanied this code.
 *
 * This code is distributed in the hope that it will be useful, but WITHOUT
 * ANY WARRANTY; without even the implied warranty of MERCHANTABILITY or
 * FITNESS FOR A PARTICULAR PURPOSE.  See the GNU General Public License
 * version 2 for more details (a copy is included in the LICENSE file that
 * accompanied this code).
 *
 * You should have received a copy of the GNU General Public License version
 * 2 along with this work; if not, write to the Free Software Foundation,
 * Inc., 51 Franklin St, Fifth Floor, Boston, MA 02110-1301 USA.
 *
 * Please contact Oracle, 500 Oracle Parkway, Redwood Shores, CA 94065 USA
 * or visit www.oracle.com if you need additional information or have any
 * questions.
 */

/*
 * ===========================================================================
 * (c) Copyright IBM Corp. 2022, 2022 All Rights Reserved
 * ===========================================================================
 */

package jdk.javadoc.internal.doclets.formats.html;

import jdk.javadoc.internal.doclets.formats.html.markup.Table;
import jdk.javadoc.internal.doclets.formats.html.markup.TableHeader;

import java.util.ArrayList;
import java.util.Collections;
import java.util.List;
import java.util.Map;
import java.util.Set;
import java.util.SortedSet;
import java.util.TreeMap;
import java.util.TreeSet;

import javax.lang.model.element.Element;
import javax.lang.model.element.ModuleElement;
import javax.lang.model.element.PackageElement;
import javax.lang.model.element.TypeElement;
import javax.lang.model.util.ElementFilter;

import com.sun.source.doctree.DocTree;
import jdk.javadoc.doclet.DocletEnvironment.ModuleMode;
import jdk.javadoc.internal.doclets.formats.html.markup.ContentBuilder;
import jdk.javadoc.internal.doclets.formats.html.markup.HtmlConstants;
import jdk.javadoc.internal.doclets.formats.html.markup.HtmlStyle;
import jdk.javadoc.internal.doclets.formats.html.markup.HtmlTag;
import jdk.javadoc.internal.doclets.formats.html.markup.HtmlTree;
import jdk.javadoc.internal.doclets.formats.html.markup.Navigation;
import jdk.javadoc.internal.doclets.formats.html.markup.Navigation.PageMode;
import jdk.javadoc.internal.doclets.formats.html.markup.RawHtml;
import jdk.javadoc.internal.doclets.formats.html.markup.StringContent;
import jdk.javadoc.internal.doclets.toolkit.Content;
import jdk.javadoc.internal.doclets.toolkit.ModuleSummaryWriter;
import jdk.javadoc.internal.doclets.toolkit.util.CommentHelper;
import jdk.javadoc.internal.doclets.toolkit.util.DocFileIOException;

/**
 * Class to generate file for each module contents in the right-hand frame. This will list all the
 * required modules, packages and service types for the module. A click on any of the links will update
 * the frame with the clicked element page.
 *
 *  <p><b>This is NOT part of any supported API.
 *  If you write code that depends on this, you do so at your own risk.
 *  This code and its internal interfaces are subject to change or
 *  deletion without notice.</b>
 *
 * @author Bhavesh Patel
 */
public class ModuleWriterImpl extends HtmlDocletWriter implements ModuleSummaryWriter {

    /**
     * The module being documented.
     */
    protected ModuleElement mdle;

    /**
     * The module mode for this javadoc run. It can be set to "api" or "all".
     */
    private final ModuleMode moduleMode;

    /**
     * Map of module elements and modifiers required by this module.
     */
    private final Map<ModuleElement, Content> requires
            = new TreeMap<>(utils.makeModuleComparator());

    /**
     * Map of indirect modules and modifiers, transitive closure, required by this module.
     */
    private final Map<ModuleElement, Content> indirectModules
            = new TreeMap<>(utils.makeModuleComparator());

    /**
     * Details about a package in a module.
     * A package may be not exported, or exported to some modules, or exported to all modules.
     * A package may be not opened, or opened to some modules, or opened to all modules.
     * A package that is neither exported or opened to any modules is a concealed package.
     * An open module opens all its packages to all modules.
     */
    class PackageEntry {
        /**
         * Summary of package exports:
         * If null, the package is not exported to any modules;
         * if empty, the package is exported to all modules;
         * otherwise, the package is exported to these modules.
         */
        Set<ModuleElement> exportedTo;

        /**
         * Summary of package opens:
         * If null, the package is not opened to any modules;
         * if empty, the package is opened to all modules;
         * otherwise, the package is opened to these modules.
         */
        Set<ModuleElement> openedTo;
    }

    /**
     * Map of packages of this module, and details of whether they are exported or opened.
     */
    private final Map<PackageElement, PackageEntry> packages = new TreeMap<>(utils.makePackageComparator());

    /**
     * Map of indirect modules (transitive closure) and their exported packages.
     */
    private final Map<ModuleElement, SortedSet<PackageElement>> indirectPackages
            = new TreeMap<>(utils.makeModuleComparator());

    /**
     * Map of indirect modules (transitive closure) and their open packages.
     */
    private final Map<ModuleElement, SortedSet<PackageElement>> indirectOpenPackages
            = new TreeMap<>(utils.makeModuleComparator());

    /**
     * Set of services used by the module.
     */
    private final SortedSet<TypeElement> uses
            = new TreeSet<>(utils.makeAllClassesComparator());

    /**
     * Map of services used by the module and specified using @uses javadoc tag, and description.
     */
    private final Map<TypeElement, Content> usesTrees
            = new TreeMap<>(utils.makeAllClassesComparator());

    /**
     * Map of services provided by this module, and set of its implementations.
     */
    private final Map<TypeElement, SortedSet<TypeElement>> provides
            = new TreeMap<>(utils.makeAllClassesComparator());

    /**
     * Map of services provided by the module and specified using @provides javadoc tag, and
     * description.
     */
    private final Map<TypeElement, Content> providesTrees
            = new TreeMap<>(utils.makeAllClassesComparator());

    /**
     * The HTML tree for main tag.
     */
    protected HtmlTree mainTree = HtmlTree.MAIN();

    /**
     * The HTML tree for section tag.
     */
    protected HtmlTree sectionTree = HtmlTree.SECTION();

    private final Navigation navBar;

    /**
     * Constructor to construct ModuleWriter object and to generate "moduleName-summary.html" file.
     *
     * @param configuration the configuration of the doclet.
     * @param mdle        Module under consideration.
     */
    public ModuleWriterImpl(HtmlConfiguration configuration, ModuleElement mdle) {
        super(configuration, configuration.docPaths.moduleSummary(mdle));
        this.mdle = mdle;
        this.moduleMode = configuration.docEnv.getModuleMode();
        this.navBar = new Navigation(mdle, configuration, fixedNavDiv, PageMode.MODULE, path);
        computeModulesData();
    }

    /**
     * Get the module header.
     *
     * @param heading the heading for the section
     */
    @Override
    public Content getModuleHeader(String heading) {
        HtmlTree bodyTree = getBody(true, getWindowTitle(mdle.getQualifiedName().toString()));
        HtmlTree htmlTree = (configuration.allowTag(HtmlTag.HEADER))
                ? HtmlTree.HEADER()
                : bodyTree;
        addTop(htmlTree);
        navBar.setDisplaySummaryModuleDescLink(!utils.getFullBody(mdle).isEmpty() && !configuration.nocomment);
        navBar.setDisplaySummaryModulesLink(display(requires) || display(indirectModules));
        navBar.setDisplaySummaryPackagesLink(display(packages) || display(indirectPackages)
                || display(indirectOpenPackages));
        navBar.setDisplaySummaryServicesLink(displayServices(uses, usesTrees) || displayServices(provides.keySet(), providesTrees));
        navBar.setUserHeader(getUserHeaderFooter(true));
        htmlTree.add(navBar.getContent(true));
        if (configuration.allowTag(HtmlTag.HEADER)) {
            bodyTree.add(htmlTree);
        }
        HtmlTree div = new HtmlTree(HtmlTag.DIV);
        div.setStyle(HtmlStyle.header);
        Content annotationContent = new HtmlTree(HtmlTag.P);
        addAnnotationInfo(mdle, annotationContent);
        div.add(annotationContent);
        Content label = mdle.isOpen() && (configuration.docEnv.getModuleMode() == ModuleMode.ALL)
                ? contents.openModuleLabel : contents.moduleLabel;
        Content tHeading = HtmlTree.HEADING(HtmlConstants.TITLE_HEADING, true,
                HtmlStyle.title, label);
        tHeading.add(Contents.SPACE);
        Content moduleHead = new RawHtml(heading);
        tHeading.add(moduleHead);
        div.add(tHeading);
        if (configuration.allowTag(HtmlTag.MAIN)) {
            mainTree.add(div);
        } else {
            bodyTree.add(div);
        }
        return bodyTree;
    }

    /**
     * Get the content header.
     */
    @Override
    public Content getContentHeader() {
        HtmlTree div = new HtmlTree(HtmlTag.DIV);
        div.setStyle(HtmlStyle.contentContainer);
        return div;
    }

    /**
     * Get the summary section header.
     */
    @Override
    public Content getSummaryHeader() {
        HtmlTree li = new HtmlTree(HtmlTag.LI);
        li.setStyle(HtmlStyle.blockList);
        return li;
    }

    /**
     * Get the summary tree.
     *
     * @param summaryContentTree the content tree to be added to the summary tree.
     */
    @Override
    public Content getSummaryTree(Content summaryContentTree) {
        HtmlTree ul = HtmlTree.UL(HtmlStyle.blockList, summaryContentTree);
        return ul;
    }

    /**
     * Compute the modules data that will be displayed in various tables on the module summary page.
     */
    public void computeModulesData() {
        CommentHelper ch = utils.getCommentHelper(mdle);
        // Get module dependencies using the module's transitive closure.
        Map<ModuleElement, String> dependentModules = utils.getDependentModules(mdle);
        // Add all dependent modules to indirect modules set. We will remove the modules,
        // listed using the requires directive, from this set to come up with the table of indirect
        // required modules.
        dependentModules.forEach((module, mod) -> {
            if (shouldDocument(module)) {
                indirectModules.put(module, new StringContent(mod));
            }
        });
        (ElementFilter.requiresIn(mdle.getDirectives())).forEach((directive) -> {
            ModuleElement m = directive.getDependency();
            if (shouldDocument(m)) {
                if (moduleMode == ModuleMode.ALL || directive.isTransitive()) {
                    requires.put(m, new StringContent(utils.getModifiers(directive)));
            } else {
                    // For api mode, just keep the public requires in dependentModules for display of
                    // indirect packages in the "Packages" section.
                    dependentModules.remove(m);
                }
                indirectModules.remove(m);
        }
        });

        // Get all packages if module is open or if displaying concealed modules
        for (PackageElement pkg : utils.getModulePackageMap().getOrDefault(mdle, Collections.emptySet())) {
            if (shouldDocument(pkg) && (mdle.isOpen() || moduleMode == ModuleMode.ALL)) {
                PackageEntry e = new PackageEntry();
                if (mdle.isOpen()) {
                    e.openedTo = Collections.emptySet();
                }
                packages.put(pkg, e);
            }
        };

        // Get all exported packages for the module, using the exports directive for the module.
        for (ModuleElement.ExportsDirective directive : ElementFilter.exportsIn(mdle.getDirectives())) {
            PackageElement p = directive.getPackage();
            if (shouldDocument(p)) {
                List<? extends ModuleElement> targetMdles = directive.getTargetModules();
                // Include package if in details mode, or exported to all (i.e. targetModules == null)
                if (moduleMode == ModuleMode.ALL || targetMdles == null) {
                    PackageEntry packageEntry = packages.computeIfAbsent(p, pkg -> new PackageEntry());
                    SortedSet<ModuleElement> mdleList = new TreeSet<>(utils.makeModuleComparator());
                    if (targetMdles != null) {
                        mdleList.addAll(targetMdles);
                    }
                    packageEntry.exportedTo = mdleList;
                }
            }
        }

        // Get all opened packages for the module, using the opens directive for the module.
        // If it is an open module, there will be no separate opens directives.
        for (ModuleElement.OpensDirective directive : ElementFilter.opensIn(mdle.getDirectives())) {
            PackageElement p = directive.getPackage();
            if (shouldDocument(p)) {
                List<? extends ModuleElement> targetMdles = directive.getTargetModules();
                // Include package if in details mode, or opened to all (i.e. targetModules == null)
                if (moduleMode == ModuleMode.ALL || targetMdles == null) {
                    PackageEntry packageEntry = packages.computeIfAbsent(p, pkg -> new PackageEntry());
                    SortedSet<ModuleElement> mdleList = new TreeSet<>(utils.makeModuleComparator());
                    if (targetMdles != null) {
                        mdleList.addAll(targetMdles);
                    }
                    packageEntry.openedTo = mdleList;
                }
            }
        }

        // Get all the exported and opened packages, for the transitive closure of the module, to be displayed in
        // the indirect packages tables.
        dependentModules.forEach((module, mod) -> {
            SortedSet<PackageElement> exportPkgList = new TreeSet<>(utils.makePackageComparator());
            (ElementFilter.exportsIn(module.getDirectives())).forEach((directive) -> {
                PackageElement pkg = directive.getPackage();
                if (shouldDocument(pkg)) {
                    // Qualified exports are not displayed in API mode
                    if (moduleMode == ModuleMode.ALL || directive.getTargetModules() == null) {
                        exportPkgList.add(pkg);
                    }
                }
            });
            // If none of the indirect modules have exported packages to be displayed, we should not be
            // displaying the table and so it should not be added to the map.
            if (!exportPkgList.isEmpty()) {
                indirectPackages.put(module, exportPkgList);
            }
            SortedSet<PackageElement> openPkgList = new TreeSet<>(utils.makePackageComparator());
            if (module.isOpen()) {
                openPkgList.addAll(utils.getModulePackageMap().getOrDefault(module, Collections.emptySet()));
            } else {
                (ElementFilter.opensIn(module.getDirectives())).forEach((directive) -> {
                    PackageElement pkg = directive.getPackage();
                    if (shouldDocument(pkg)) {
                        // Qualified opens are not displayed in API mode
                        if (moduleMode == ModuleMode.ALL || directive.getTargetModules() == null) {
                            openPkgList.add(pkg);
                        }
                    }
                });
            }
            // If none of the indirect modules have opened packages to be displayed, we should not be
            // displaying the table and so it should not be added to the map.
            if (!openPkgList.isEmpty()) {
                indirectOpenPackages.put(module, openPkgList);
            }
        });
        // Get all the services listed as uses directive.
        (ElementFilter.usesIn(mdle.getDirectives())).forEach((directive) -> {
            TypeElement u = directive.getService();
            if (shouldDocument(u)) {
                uses.add(u);
            }
        });
        // Get all the services and implementations listed as provides directive.
        (ElementFilter.providesIn(mdle.getDirectives())).forEach((directive) -> {
            TypeElement u = directive.getService();
            if (shouldDocument(u)) {
                List<? extends TypeElement> implList = directive.getImplementations();
                SortedSet<TypeElement> implSet = new TreeSet<>(utils.makeAllClassesComparator());
                implSet.addAll(implList);
                provides.put(u, implSet);
            }
        });
        // Generate the map of all services listed using @provides, and the description.
        (utils.getBlockTags(mdle, DocTree.Kind.PROVIDES)).forEach((tree) -> {
            TypeElement t = ch.getServiceType(configuration, tree);
            if (t != null) {
                providesTrees.put(t, commentTagsToContent(tree, mdle, ch.getDescription(configuration, tree), false));
            }
        });
        // Generate the map of all services listed using @uses, and the description.
        (utils.getBlockTags(mdle, DocTree.Kind.USES)).forEach((tree) -> {
            TypeElement t = ch.getServiceType(configuration, tree);
            if (t != null) {
                usesTrees.put(t, commentTagsToContent(tree, mdle, ch.getDescription(configuration, tree), false));
            }
        });
    }

    /**
     * Returns true if the element should be documented on the module summary page.
     *
     * @param element the element to be checked
     * @return true if the element should be documented
     */
    public boolean shouldDocument(Element element) {
        return (moduleMode == ModuleMode.ALL || utils.isIncluded(element));
    }

    /**
     * Returns true if there are elements to be displayed.
     *
     * @param section set of elements
     * @return true if there are elements to be displayed
     */
    public boolean display(Set<? extends Element> section) {
        return section != null && !section.isEmpty();
    }

    /**
     * Returns true if there are elements to be displayed.
     *
     * @param section map of elements.
     * @return true if there are elements to be displayed
     */
    public boolean display(Map<? extends Element, ?> section) {
        return section != null && !section.isEmpty();
    }

    /*
     * Returns true, in API mode, if at least one type element in
     * the typeElements set is referenced by a javadoc tag in tagsMap.
     */
    private boolean displayServices(Set<TypeElement> typeElements,
                                    Map<TypeElement, Content> tagsMap) {
        return typeElements != null &&
                typeElements.stream().anyMatch((v) -> displayServiceDirective(v, tagsMap));
    }

    /*
     * Returns true, in API mode, if the type element is referenced
     * from a javadoc tag in tagsMap.
     */
    private boolean displayServiceDirective(TypeElement typeElement,
                                            Map<TypeElement, Content> tagsMap) {
        return moduleMode == ModuleMode.ALL || tagsMap.containsKey(typeElement);
    }

    /**
     * Add the summary header.
     *
     * @param startMarker the marker comment
     * @param markerAnchor the marker anchor for the section
     * @param heading the heading for the section
     * @param htmltree the content tree to which the information is added
     */
    public void addSummaryHeader(Content startMarker, SectionName markerAnchor, Content heading,
            Content htmltree) {
        htmltree.add(startMarker);
        htmltree.add(links.createAnchor(markerAnchor));
        htmltree.add(HtmlTree.HEADING(HtmlTag.H3, heading));
    }

    /**
     * Get a table, with two columns.
     *
     * @param caption the table caption
     * @param tableSummary the summary for the table
     * @param tableStyle the table style
     * @param tableHeader the table header
     * @return a content object
     */
    private Table getTable2(Content caption, String tableSummary, HtmlStyle tableStyle,
            TableHeader tableHeader) {
        return new Table(configuration.htmlVersion, tableStyle)
                .setSummary(tableSummary)
                .setCaption(caption)
                .setHeader(tableHeader)
                .setColumnStyles(HtmlStyle.colFirst, HtmlStyle.colLast);
    }

    /**
     * Get a table, with three columns, with the second column being the defining column.
     *
     * @param caption the table caption
     * @param tableSummary the summary for the table
     * @param tableStyle the table style
     * @param tableHeader the table header
     * @return a content object
     */
    private Table getTable3(Content caption, String tableSummary, HtmlStyle tableStyle,
            TableHeader tableHeader) {
        return new Table(configuration.htmlVersion, tableStyle)
                .setSummary(tableSummary)
                .setCaption(caption)
                .setHeader(tableHeader)
                .setRowScopeColumn(1)
                .setColumnStyles(HtmlStyle.colFirst, HtmlStyle.colSecond, HtmlStyle.colLast);
    }

    /**
     * {@inheritDoc}
     */
    @Override
    public void addModulesSummary(Content summaryContentTree) {
        if (display(requires) || display(indirectModules)) {
            TableHeader requiresTableHeader =
                    new TableHeader(contents.modifierLabel, contents.moduleLabel,
                            contents.descriptionLabel);
            HtmlTree li = new HtmlTree(HtmlTag.LI);
            li.setStyle(HtmlStyle.blockList);
            addSummaryHeader(HtmlConstants.START_OF_MODULES_SUMMARY, SectionName.MODULES,
                    contents.navModules, li);
            if (display(requires)) {
                String text = resources.getText("doclet.Requires_Summary");
                String tableSummary = resources.getText("doclet.Member_Table_Summary",
                        text,
                        resources.getText("doclet.modules"));
                Content caption = getTableCaption(new StringContent(text));
                Table table = getTable3(caption, tableSummary, HtmlStyle.requiresSummary,
                            requiresTableHeader);
                addModulesList(requires, table);
                li.add(table.toContent());
            }
            // Display indirect modules table in both "api" and "all" mode.
            if (display(indirectModules)) {
                String amrText = resources.getText("doclet.Indirect_Requires_Summary");
                String amrTableSummary = resources.getText("doclet.Member_Table_Summary",
                        amrText,
                        configuration.getText("doclet.modules"));
                Content amrCaption = getTableCaption(new StringContent(amrText));
                Table amrTable = getTable3(amrCaption, amrTableSummary, HtmlStyle.requiresSummary,
                            requiresTableHeader);
                addModulesList(indirectModules, amrTable);
                li.add(amrTable.toContent());
            }
            HtmlTree ul = HtmlTree.UL(HtmlStyle.blockList, li);
            summaryContentTree.add(ul);
        }
    }

    /**
     * Add the list of modules.
     *
     * @param mdleMap map of modules and modifiers
     * @param tbody the content tree to which the list will be added
     */
    private void addModulesList(Map<ModuleElement, Content> mdleMap, Table table) {
        for (ModuleElement m : mdleMap.keySet()) {
            Content modifiers = mdleMap.get(m);
            Content moduleLink = getModuleLink(m, new StringContent(m.getQualifiedName()));
            Content moduleSummary = new ContentBuilder();
            addSummaryComment(m, moduleSummary);
            table.addRow(modifiers, moduleLink, moduleSummary);
        }
    }

    @Override
    public void addPackagesSummary(Content summaryContentTree) {
        if (display(packages)
                || display(indirectPackages) || display(indirectOpenPackages)) {
            HtmlTree li = new HtmlTree(HtmlTag.LI);
            li.setStyle(HtmlStyle.blockList);
            addSummaryHeader(HtmlConstants.START_OF_PACKAGES_SUMMARY, SectionName.PACKAGES,
                    contents.navPackages, li);
            if (display(packages)) {
                String tableSummary = resources.getText("doclet.Member_Table_Summary",
                        resources.getText("doclet.Packages_Summary"),
                        resources.getText("doclet.packages"));
                addPackageSummary(tableSummary, li);
            }
            TableHeader indirectPackagesHeader =
                    new TableHeader(contents.fromLabel, contents.packagesLabel);
            if (display(indirectPackages)) {
                String aepText = resources.getText("doclet.Indirect_Exports_Summary");
                String aepTableSummary = resources.getText("doclet.Indirect_Packages_Table_Summary",
                        aepText,
                        resources.getText("doclet.modules"),
                        resources.getText("doclet.packages"));
                Table aepTable = getTable2(new StringContent(aepText), aepTableSummary,
                        HtmlStyle.packagesSummary, indirectPackagesHeader);
                addIndirectPackages(aepTable, indirectPackages);
                li.add(aepTable.toContent());
            }
            if (display(indirectOpenPackages)) {
                String aopText = resources.getText("doclet.Indirect_Opens_Summary");
                String aopTableSummary = resources.getText("doclet.Indirect_Packages_Table_Summary",
                        aopText,
                        resources.getText("doclet.modules"),
                        resources.getText("doclet.packages"));
                Table aopTable = getTable2(new StringContent(aopText), aopTableSummary,
                        HtmlStyle.packagesSummary, indirectPackagesHeader);
                addIndirectPackages(aopTable, indirectOpenPackages);
                li.add(aopTable.toContent());
            }
            HtmlTree ul = HtmlTree.UL(HtmlStyle.blockList, li);
            summaryContentTree.add(ul);
        }
    }

    /**
     * Add the package summary for the module.
     *
     * @param tableSummary
     * @param li
     */
    public void addPackageSummary(String tableSummary, HtmlTree li) {
        Table table = new Table(configuration.htmlVersion, HtmlStyle.packagesSummary)
                .setSummary(tableSummary)
                .setDefaultTab(resources.getText("doclet.All_Packages"))
                .addTab(resources.getText("doclet.Exported_Packages_Summary"), this::isExported)
                .addTab(resources.getText("doclet.Opened_Packages_Summary"), this::isOpened)
                .addTab(resources.getText("doclet.Concealed_Packages_Summary"), this::isConcealed)
                .setTabScript(i -> String.format("show(%d);", i));

        // Determine whether to show the "Exported To" and "Opened To" columns,
        // based on whether such columns would provide "useful" info.
        int numExports = 0;
        int numUnqualifiedExports = 0;
        int numOpens = 0;
        int numUnqualifiedOpens = 0;

        for (PackageEntry e : packages.values()) {
            if (e.exportedTo != null) {
                numExports++;
                if (e.exportedTo.isEmpty()) {
                    numUnqualifiedExports++;
                }
            }
            if (e.openedTo != null) {
                numOpens++;
                if (e.openedTo.isEmpty()) {
                    numUnqualifiedOpens++;
                }
            }
        }

        boolean showExportedTo = numExports > 0 && (numOpens > 0   || numUnqualifiedExports < packages.size());
        boolean showOpenedTo   = numOpens > 0   && (numExports > 0 || numUnqualifiedOpens < packages.size());

        // Create the table header and column styles.
        List<Content> colHeaders = new ArrayList<>();
        List<HtmlStyle> colStyles = new ArrayList<>();
        colHeaders.add(contents.packageLabel);
        colStyles.add(HtmlStyle.colFirst);

        if (showExportedTo) {
            colHeaders.add(contents.exportedTo);
            colStyles.add(HtmlStyle.colSecond);
        }

        if (showOpenedTo) {
            colHeaders.add(contents.openedTo);
            colStyles.add(HtmlStyle.colSecond);
        }

        colHeaders.add(contents.descriptionLabel);
        colStyles.add(HtmlStyle.colLast);

        table.setHeader(new TableHeader(colHeaders).styles(colStyles))
                .setColumnStyles(colStyles);

        // Add the table rows, based on the "packages" map.
        for (Map.Entry<PackageElement, PackageEntry> e : packages.entrySet()) {
            PackageElement pkg = e.getKey();
            PackageEntry entry = e.getValue();
            List<Content> row = new ArrayList<>();
            Content pkgLinkContent = getPackageLink(pkg, new StringContent(utils.getPackageName(pkg)));
            row.add(pkgLinkContent);

            if (showExportedTo) {
                row.add(getPackageExportOpensTo(entry.exportedTo));
            }
            if (showOpenedTo) {
                row.add(getPackageExportOpensTo(entry.openedTo));
            }
            Content summary = new ContentBuilder();
            addSummaryComment(pkg, summary);
            row.add(summary);

            table.addRow(pkg, row);
        }

        li.add(table.toContent());
        if (table.needsScript()) {
            mainBodyScript.append(table.getScript());
        }
    }

    private boolean isExported(Element e) {
        PackageEntry entry = packages.get((PackageElement) e);
        return (entry != null) && (entry.exportedTo != null);
    }

    private boolean isOpened(Element e) {
        PackageEntry entry = packages.get((PackageElement) e);
        return (entry != null) && (entry.openedTo != null);
    }

    private boolean isConcealed(Element e) {
        PackageEntry entry = packages.get((PackageElement) e);
        return (entry != null) && (entry.exportedTo == null) && (entry.openedTo == null);
    }

    private Content getPackageExportOpensTo(Set<ModuleElement> modules) {
        if (modules == null) {
            return new StringContent(resources.getText("doclet.None"));
        } else if (modules.isEmpty()) {
            return new StringContent(resources.getText("doclet.All_Modules"));
        } else {
            Content list = new ContentBuilder();
            for (ModuleElement m : modules) {
                if (!list.isEmpty()) {
                    list.add(new StringContent(", "));
                }
                list.add(getModuleLink(m, new StringContent(m.getQualifiedName())));
            }
            return list;
        }
    }

    /**
     * Add the indirect packages for the module being documented.
     *
     * @param table the table to which the content rows will be added
     * @param ip indirect packages to be added
     */
    public void addIndirectPackages(Table table, Map<ModuleElement, SortedSet<PackageElement>> ip) {
        for (Map.Entry<ModuleElement, SortedSet<PackageElement>> entry : ip.entrySet()) {
            ModuleElement m = entry.getKey();
            SortedSet<PackageElement> pkgList = entry.getValue();
            Content moduleLinkContent = getModuleLink(m, new StringContent(m.getQualifiedName()));
            Content list = new ContentBuilder();
            String sep = "";
            for (PackageElement pkg : pkgList) {
                list.add(sep);
                list.add(getPackageLink(pkg, new StringContent(utils.getPackageName(pkg))));
                sep = " ";
            }
            table.addRow(moduleLinkContent, list);
        }
    }

    /**
     * {@inheritDoc}
     */
    @Override
    public void addServicesSummary(Content summaryContentTree) {

        boolean haveUses = displayServices(uses, usesTrees);
        boolean haveProvides = displayServices(provides.keySet(), providesTrees);

        if (haveProvides || haveUses) {
            HtmlTree li = new HtmlTree(HtmlTag.LI);
            li.setStyle(HtmlStyle.blockList);
            addSummaryHeader(HtmlConstants.START_OF_SERVICES_SUMMARY, SectionName.SERVICES,
                    contents.navServices, li);
            TableHeader usesProvidesTableHeader =
                    new TableHeader(contents.typeLabel, contents.descriptionLabel);
            if (haveProvides) {
                String label = resources.getText("doclet.Provides_Summary");
                String tableSummary = resources.getText("doclet.Member_Table_Summary",
                        label,
                        resources.getText("doclet.types"));
                Table table = getTable2(new StringContent(label), tableSummary, HtmlStyle.providesSummary,
                        usesProvidesTableHeader);
                addProvidesList(table);
                if (!table.isEmpty()) {
                    li.add(table.toContent());
                }
            }
            if (haveUses){
                String label = resources.getText("doclet.Uses_Summary");
                String tableSummary = resources.getText("doclet.Member_Table_Summary",
                        label,
                        resources.getText("doclet.types"));
                Table table = getTable2(new StringContent(label), tableSummary, HtmlStyle.usesSummary,
                        usesProvidesTableHeader);
                addUsesList(table);
                if (!table.isEmpty()) {
                    li.add(table.toContent());
                }
            }
            HtmlTree ul = HtmlTree.UL(HtmlStyle.blockList, li);
            summaryContentTree.add(ul);
        }
    }

    /**
     * Add the uses list for the module.
     *
     * @param table the table to which the services used will be added
     */
    public void addUsesList(Table table) {
        Content typeLinkContent;
        Content description;
        for (TypeElement t : uses) {
            if (!displayServiceDirective(t, usesTrees)) {
                continue;
            }
            typeLinkContent = getLink(new LinkInfoImpl(configuration, LinkInfoImpl.Kind.PACKAGE, t));
            Content summary = new ContentBuilder();
            if (display(usesTrees)) {
                description = usesTrees.get(t);
                if (description != null && !description.isEmpty()) {
                    summary.add(HtmlTree.DIV(HtmlStyle.block, description));
                } else {
                    addSummaryComment(t, summary);
                }
            } else {
                summary.add(Contents.SPACE);
            }
            table.addRow(typeLinkContent, summary);
        }
    }

    /**
     * Add the provides list for the module.
     *
     * @param table the table to which the services provided will be added
     */
    public void addProvidesList(Table table) {
        SortedSet<TypeElement> implSet;
        Content description;
        for (Map.Entry<TypeElement, SortedSet<TypeElement>> entry : provides.entrySet()) {
            TypeElement srv = entry.getKey();
            if (!displayServiceDirective(srv, providesTrees)) {
                continue;
            }
            implSet = entry.getValue();
            Content srvLinkContent = getLink(new LinkInfoImpl(configuration, LinkInfoImpl.Kind.PACKAGE, srv));
            Content desc = new ContentBuilder();
            if (display(providesTrees)) {
                description = providesTrees.get(srv);
                desc.add((description != null && !description.isEmpty())
                        ? HtmlTree.DIV(HtmlStyle.block, description)
                        : Contents.SPACE);
            } else {
                desc.add(Contents.SPACE);
                }
            // Only display the implementation details in the "all" mode.
            if (moduleMode == ModuleMode.ALL && !implSet.isEmpty()) {
                desc.add(new HtmlTree(HtmlTag.BR));
                desc.add("(");
                HtmlTree implSpan = HtmlTree.SPAN(HtmlStyle.implementationLabel, contents.implementation);
                desc.add(implSpan);
                desc.add(Contents.SPACE);
                String sep = "";
                for (TypeElement impl : implSet) {
                    desc.add(sep);
                    desc.add(getLink(new LinkInfoImpl(configuration, LinkInfoImpl.Kind.PACKAGE, impl)));
                    sep = ", ";
                }
                desc.add(")");
            }
            table.addRow(srvLinkContent, desc);
        }
    }

    /**
     * Add the module deprecation information to the documentation tree.
     *
     * @param div the content tree to which the deprecation information will be added
     */
    public void addDeprecationInfo(Content div) {
        List<? extends DocTree> deprs = utils.getBlockTags(mdle, DocTree.Kind.DEPRECATED);
        if (utils.isDeprecated(mdle)) {
            CommentHelper ch = utils.getCommentHelper(mdle);
            HtmlTree deprDiv = new HtmlTree(HtmlTag.DIV);
            deprDiv.setStyle(HtmlStyle.deprecationBlock);
            Content deprPhrase = HtmlTree.SPAN(HtmlStyle.deprecatedLabel, getDeprecatedPhrase(mdle));
            deprDiv.add(deprPhrase);
            if (!deprs.isEmpty()) {
                List<? extends DocTree> commentTags = ch.getDescription(configuration, deprs.get(0));
                if (!commentTags.isEmpty()) {
                    addInlineDeprecatedComment(mdle, deprs.get(0), deprDiv);
                }
            }
            div.add(deprDiv);
        }
    }

    /**
     * {@inheritDoc}
     */
    @Override
    public void addModuleDescription(Content moduleContentTree) {
        if (!utils.getFullBody(mdle).isEmpty()) {
            Content tree = configuration.allowTag(HtmlTag.SECTION) ? HtmlTree.SECTION() : moduleContentTree;
            addDeprecationInfo(tree);
            tree.add(HtmlConstants.START_OF_MODULE_DESCRIPTION);
            tree.add(links.createAnchor(SectionName.MODULE_DESCRIPTION));
            addInlineComment(mdle, tree);
            if (configuration.allowTag(HtmlTag.SECTION)) {
                moduleContentTree.add(tree);
            }
        }
    }

    /**
     * {@inheritDoc}
     */
    @Override
    public void addModuleTags(Content moduleContentTree) {
        Content tree = (configuration.allowTag(HtmlTag.SECTION))
                ? HtmlTree.SECTION()
                : moduleContentTree;
        addTagsInfo(mdle, tree);
        if (configuration.allowTag(HtmlTag.SECTION)) {
            moduleContentTree.add(tree);
        }
    }

    /**
     * {@inheritDoc}
     */
    @Override
    public void addModuleContent(Content contentTree, Content moduleContentTree) {
        if (configuration.allowTag(HtmlTag.MAIN)) {
            mainTree.add(moduleContentTree);
            contentTree.add(mainTree);
        } else {
            contentTree.add(moduleContentTree);
        }
    }

    /**
     * {@inheritDoc}
     */
    @Override
    public void addModuleFooter(Content contentTree) {
        Content htmlTree = (configuration.allowTag(HtmlTag.FOOTER))
                ? HtmlTree.FOOTER()
                : contentTree;
<<<<<<< HEAD
=======
        navBar.setUserFooter(getUserHeaderFooter(false));
        htmlTree.add(navBar.getContent(false));
>>>>>>> d32f5261
        addBottom(htmlTree);
        if (configuration.allowTag(HtmlTag.FOOTER)) {
            contentTree.add(htmlTree);
        }
    }

    /**
     * {@inheritDoc}
     *
     * @throws jdk.javadoc.internal.doclets.toolkit.util.DocFileIOException
     */
    @Override
    public void printDocument(Content contentTree) throws DocFileIOException {
        printHtmlDocument(configuration.metakeywords.getMetaKeywordsForModule(mdle),
                true, contentTree);
    }

    /**
     * Add the module package deprecation information to the documentation tree.
     *
     * @param li the content tree to which the deprecation information will be added
     * @param pkg the PackageDoc that is added
     */
    public void addPackageDeprecationInfo(Content li, PackageElement pkg) {
        List<? extends DocTree> deprs;
        if (utils.isDeprecated(pkg)) {
            deprs = utils.getDeprecatedTrees(pkg);
            HtmlTree deprDiv = new HtmlTree(HtmlTag.DIV);
            deprDiv.setStyle(HtmlStyle.deprecationBlock);
            Content deprPhrase = HtmlTree.SPAN(HtmlStyle.deprecatedLabel, getDeprecatedPhrase(pkg));
            deprDiv.add(deprPhrase);
            if (!deprs.isEmpty()) {
                CommentHelper ch = utils.getCommentHelper(pkg);
                List<? extends DocTree> commentTags = ch.getDescription(configuration, deprs.get(0));
                if (!commentTags.isEmpty()) {
                    addInlineDeprecatedComment(pkg, deprs.get(0), deprDiv);
                }
            }
            li.add(deprDiv);
        }
    }
}<|MERGE_RESOLUTION|>--- conflicted
+++ resolved
@@ -949,11 +949,6 @@
         Content htmlTree = (configuration.allowTag(HtmlTag.FOOTER))
                 ? HtmlTree.FOOTER()
                 : contentTree;
-<<<<<<< HEAD
-=======
-        navBar.setUserFooter(getUserHeaderFooter(false));
-        htmlTree.add(navBar.getContent(false));
->>>>>>> d32f5261
         addBottom(htmlTree);
         if (configuration.allowTag(HtmlTag.FOOTER)) {
             contentTree.add(htmlTree);

--- conflicted
+++ resolved
@@ -152,11 +152,6 @@
         if (configuration.allowTag(HtmlTag.FOOTER)) {
             htmlTree = HtmlTree.FOOTER();
         }
-<<<<<<< HEAD
-=======
-        navBar.setUserFooter(getUserHeaderFooter(false));
-        htmlTree.add(navBar.getContent(false));
->>>>>>> d32f5261
         addBottom(htmlTree);
         if (configuration.allowTag(HtmlTag.FOOTER)) {
             body.add(htmlTree);

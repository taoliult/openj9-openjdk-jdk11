--- conflicted
+++ resolved
@@ -200,11 +200,7 @@
                         n = KQueue.poll(kqfd, address, MAX_KEVENTS_TO_POLL, -1L);
                     } while (n == IOStatus.INTERRUPTED);
 
-<<<<<<< HEAD
-                    /*
-=======
                     /**
->>>>>>> 1eff00e9
                      * 'n' events have been read. Here we map them to their
                      * corresponding channel in batch and queue n-1 so that
                      * they can be handled by other handler threads. The last
@@ -219,10 +215,6 @@
                             // wakeup
                             if (fd == sp[0]) {
                                 if (wakeupCount.decrementAndGet() == 0) {
-<<<<<<< HEAD
-                                    // no more wakeups so drain pipe
-                                    IOUtil.drain(sp[0]);
-=======
                                     // consume one wakeup byte, never more as this
                                     // would interfere with shutdown when there is
                                     // a wakeup byte queued to wake each thread
@@ -230,7 +222,6 @@
                                     do {
                                         nread = IOUtil.drain1(sp[0]);
                                     } while (nread == IOStatus.INTERRUPTED);
->>>>>>> 1eff00e9
                                 }
 
                                 // queue special event if there are more events

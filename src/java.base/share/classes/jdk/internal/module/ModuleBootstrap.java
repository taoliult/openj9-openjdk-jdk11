--- conflicted
+++ resolved
@@ -371,6 +371,7 @@
 
         Counters.add("jdk.module.boot.4.resolveTime", t4);
 
+
         // Step 5: Map the modules in the configuration to class loaders.
         // The static configuration provides the mapping of standard and JDK
         // modules to the boot and platform loaders. All other modules (JDK
@@ -439,19 +440,17 @@
                 limitedFinder = new SafeModuleFinder(finder);
         }
 
-<<<<<<< HEAD
         ClassLoader appLoader = ClassLoaders.appClassLoader();                                                  //OpenJ9-shared_classes_misc
         ClassLoader platformLoader = ClassLoaders.platformClassLoader();                                //OpenJ9-shared_classes_misc
         ((BuiltinClassLoader)platformLoader).initializeSharedClassesSupport();                  //OpenJ9-shared_classes_misc
         ((BuiltinClassLoader)appLoader).initializeSharedClassesSupport();                               //OpenJ9-shared_classes_misc
-=======
+
         // Module graph can be archived at CDS dump time. Only allow the
         // unnamed module case for now.
         if (canArchive && (mainModule == null)) {
             ArchivedModuleGraph.archive(mainModule, systemModules,
                                         systemModuleFinder, cf);
         }
->>>>>>> 60fd404e
 
         // total time to initialize
         Counters.add("jdk.module.boot.totalTime", t0);

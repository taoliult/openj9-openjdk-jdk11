--- conflicted
+++ resolved
@@ -37,15 +37,12 @@
 import java.util.HashMap;
 import java.util.List;
 import static sun.security.util.SecurityConstants.PROVIDER_VER;
-<<<<<<< HEAD
+import static sun.security.provider.SunEntries.createAliases;
+import static sun.security.provider.SunEntries.createAliasesWithOid;
 
 import jdk.crypto.jniprovider.NativeCrypto;
 import jdk.internal.util.StaticProperty;
 import sun.security.action.GetPropertyAction;
-=======
-import static sun.security.provider.SunEntries.createAliases;
-import static sun.security.provider.SunEntries.createAliasesWithOid;
->>>>>>> 0c0451b9
 
 /**
  * The "SunJCE" Cryptographic Service Provider.
@@ -286,336 +283,6 @@
             "|OFB72|OFB80|OFB88|OFB96|OFB104|OFB112|OFB120|OFB128";
         final String BLOCK_PADS = "NOPADDING|PKCS5PADDING|ISO10126PADDING";
 
-<<<<<<< HEAD
-        AccessController.doPrivileged(
-            new java.security.PrivilegedAction<Object>() {
-                @Override
-                public Object run() {
-
-                    /*
-                     * Cipher engines
-                     */
-                    put("Cipher.RSA", "com.sun.crypto.provider.RSACipher");
-                    put("Cipher.RSA SupportedModes", "ECB");
-                    put("Cipher.RSA SupportedPaddings",
-                            "NOPADDING|PKCS1PADDING|OAEPPADDING"
-                            + "|OAEPWITHMD5ANDMGF1PADDING"
-                            + "|OAEPWITHSHA1ANDMGF1PADDING"
-                            + "|OAEPWITHSHA-1ANDMGF1PADDING"
-                            + "|OAEPWITHSHA-224ANDMGF1PADDING"
-                            + "|OAEPWITHSHA-256ANDMGF1PADDING"
-                            + "|OAEPWITHSHA-384ANDMGF1PADDING"
-                            + "|OAEPWITHSHA-512ANDMGF1PADDING"
-                            + "|OAEPWITHSHA-512/224ANDMGF1PADDING"
-                            + "|OAEPWITHSHA-512/256ANDMGF1PADDING");
-                    put("Cipher.RSA SupportedKeyClasses",
-                            "java.security.interfaces.RSAPublicKey" +
-                            "|java.security.interfaces.RSAPrivateKey");
-
-                    put("Cipher.DES", "com.sun.crypto.provider.DESCipher");
-                    put("Cipher.DES SupportedModes", BLOCK_MODES);
-                    put("Cipher.DES SupportedPaddings", BLOCK_PADS);
-                    put("Cipher.DES SupportedKeyFormats", "RAW");
-
-                    put("Cipher.DESede", "com.sun.crypto.provider.DESedeCipher");
-                    put("Alg.Alias.Cipher.TripleDES", "DESede");
-                    put("Cipher.DESede SupportedModes", BLOCK_MODES);
-                    put("Cipher.DESede SupportedPaddings", BLOCK_PADS);
-                    put("Cipher.DESede SupportedKeyFormats", "RAW");
-
-                    put("Cipher.DESedeWrap",
-                        "com.sun.crypto.provider.DESedeWrapCipher");
-                    put("Cipher.DESedeWrap SupportedModes", "CBC");
-                    put("Cipher.DESedeWrap SupportedPaddings", "NOPADDING");
-                    put("Cipher.DESedeWrap SupportedKeyFormats", "RAW");
-
-                    // PBES1
-
-                    put("Cipher.PBEWithMD5AndDES",
-                        "com.sun.crypto.provider.PBEWithMD5AndDESCipher");
-                    put("Alg.Alias.Cipher.OID."+OID_PKCS5_MD5_DES,
-                        "PBEWithMD5AndDES");
-                    put("Alg.Alias.Cipher."+OID_PKCS5_MD5_DES,
-                        "PBEWithMD5AndDES");
-
-                    put("Cipher.PBEWithMD5AndTripleDES",
-                        "com.sun.crypto.provider.PBEWithMD5AndTripleDESCipher");
-
-                    put("Cipher.PBEWithSHA1AndDESede",
-                        "com.sun.crypto.provider.PKCS12PBECipherCore$" +
-                        "PBEWithSHA1AndDESede");
-                    put("Alg.Alias.Cipher.OID." + OID_PKCS12_DESede,
-                        "PBEWithSHA1AndDESede");
-                    put("Alg.Alias.Cipher." + OID_PKCS12_DESede,
-                        "PBEWithSHA1AndDESede");
-
-                    put("Cipher.PBEWithSHA1AndRC2_40",
-                        "com.sun.crypto.provider.PKCS12PBECipherCore$" +
-                        "PBEWithSHA1AndRC2_40");
-                    put("Alg.Alias.Cipher.OID." + OID_PKCS12_RC2_40,
-                        "PBEWithSHA1AndRC2_40");
-                    put("Alg.Alias.Cipher." + OID_PKCS12_RC2_40,
-                        "PBEWithSHA1AndRC2_40");
-
-                    put("Cipher.PBEWithSHA1AndRC2_128",
-                        "com.sun.crypto.provider.PKCS12PBECipherCore$" +
-                        "PBEWithSHA1AndRC2_128");
-                    put("Alg.Alias.Cipher.OID." + OID_PKCS12_RC2_128,
-                        "PBEWithSHA1AndRC2_128");
-                    put("Alg.Alias.Cipher." + OID_PKCS12_RC2_128,
-                        "PBEWithSHA1AndRC2_128");
-
-                    put("Cipher.PBEWithSHA1AndRC4_40",
-                        "com.sun.crypto.provider.PKCS12PBECipherCore$" +
-                        "PBEWithSHA1AndRC4_40");
-                    put("Alg.Alias.Cipher.OID." + OID_PKCS12_RC4_40,
-                        "PBEWithSHA1AndRC4_40");
-                    put("Alg.Alias.Cipher." + OID_PKCS12_RC4_40,
-                        "PBEWithSHA1AndRC4_40");
-
-                    put("Cipher.PBEWithSHA1AndRC4_128",
-                        "com.sun.crypto.provider.PKCS12PBECipherCore$" +
-                        "PBEWithSHA1AndRC4_128");
-                    put("Alg.Alias.Cipher.OID." + OID_PKCS12_RC4_128,
-                        "PBEWithSHA1AndRC4_128");
-                    put("Alg.Alias.Cipher." + OID_PKCS12_RC4_128,
-                        "PBEWithSHA1AndRC4_128");
-
-                    //PBES2
-
-                    put("Cipher.PBEWithHmacSHA1AndAES_128",
-                        "com.sun.crypto.provider.PBES2Core$HmacSHA1AndAES_128");
-
-                    put("Cipher.PBEWithHmacSHA224AndAES_128",
-                        "com.sun.crypto.provider.PBES2Core$" +
-                            "HmacSHA224AndAES_128");
-
-                    put("Cipher.PBEWithHmacSHA256AndAES_128",
-                        "com.sun.crypto.provider.PBES2Core$" +
-                            "HmacSHA256AndAES_128");
-
-                    put("Cipher.PBEWithHmacSHA384AndAES_128",
-                        "com.sun.crypto.provider.PBES2Core$" +
-                            "HmacSHA384AndAES_128");
-
-                    put("Cipher.PBEWithHmacSHA512AndAES_128",
-                        "com.sun.crypto.provider.PBES2Core$" +
-                            "HmacSHA512AndAES_128");
-
-                    put("Cipher.PBEWithHmacSHA1AndAES_256",
-                        "com.sun.crypto.provider.PBES2Core$HmacSHA1AndAES_256");
-
-                    put("Cipher.PBEWithHmacSHA224AndAES_256",
-                        "com.sun.crypto.provider.PBES2Core$" +
-                            "HmacSHA224AndAES_256");
-
-                    put("Cipher.PBEWithHmacSHA256AndAES_256",
-                        "com.sun.crypto.provider.PBES2Core$" +
-                            "HmacSHA256AndAES_256");
-
-                    put("Cipher.PBEWithHmacSHA384AndAES_256",
-                        "com.sun.crypto.provider.PBES2Core$" +
-                            "HmacSHA384AndAES_256");
-
-                    put("Cipher.PBEWithHmacSHA512AndAES_256",
-                        "com.sun.crypto.provider.PBES2Core$" +
-                            "HmacSHA512AndAES_256");
-
-                    put("Cipher.Blowfish",
-                        "com.sun.crypto.provider.BlowfishCipher");
-                    put("Cipher.Blowfish SupportedModes", BLOCK_MODES);
-                    put("Cipher.Blowfish SupportedPaddings", BLOCK_PADS);
-                    put("Cipher.Blowfish SupportedKeyFormats", "RAW");
-
-                    put("Cipher.AES", "com.sun.crypto.provider.AESCipher$General");
-                    put("Alg.Alias.Cipher.Rijndael", "AES");
-                    put("Cipher.AES SupportedModes", BLOCK_MODES128);
-                    put("Cipher.AES SupportedPaddings", BLOCK_PADS);
-                    put("Cipher.AES SupportedKeyFormats", "RAW");
-
-                    put("Cipher.AES_128/ECB/NoPadding", "com.sun.crypto.provider.AESCipher$AES128_ECB_NoPadding");
-                    put("Alg.Alias.Cipher.2.16.840.1.101.3.4.1.1", "AES_128/ECB/NoPadding");
-                    put("Alg.Alias.Cipher.OID.2.16.840.1.101.3.4.1.1", "AES_128/ECB/NoPadding");
-                    put("Cipher.AES_128/CBC/NoPadding", "com.sun.crypto.provider.AESCipher$AES128_CBC_NoPadding");
-                    put("Alg.Alias.Cipher.2.16.840.1.101.3.4.1.2", "AES_128/CBC/NoPadding");
-                    put("Alg.Alias.Cipher.OID.2.16.840.1.101.3.4.1.2", "AES_128/CBC/NoPadding");
-                    put("Cipher.AES_128/OFB/NoPadding", "com.sun.crypto.provider.AESCipher$AES128_OFB_NoPadding");
-                    put("Alg.Alias.Cipher.2.16.840.1.101.3.4.1.3", "AES_128/OFB/NoPadding");
-                    put("Alg.Alias.Cipher.OID.2.16.840.1.101.3.4.1.3", "AES_128/OFB/NoPadding");
-                    put("Cipher.AES_128/CFB/NoPadding", "com.sun.crypto.provider.AESCipher$AES128_CFB_NoPadding");
-                    put("Alg.Alias.Cipher.2.16.840.1.101.3.4.1.4", "AES_128/CFB/NoPadding");
-                    put("Alg.Alias.Cipher.OID.2.16.840.1.101.3.4.1.4", "AES_128/CFB/NoPadding");
-                    put("Cipher.AES_128/GCM/NoPadding", "com.sun.crypto.provider.AESCipher$AES128_GCM_NoPadding");
-                    put("Alg.Alias.Cipher.2.16.840.1.101.3.4.1.6", "AES_128/GCM/NoPadding");
-                    put("Alg.Alias.Cipher.OID.2.16.840.1.101.3.4.1.6", "AES_128/GCM/NoPadding");
-
-                    put("Cipher.AES_192/ECB/NoPadding", "com.sun.crypto.provider.AESCipher$AES192_ECB_NoPadding");
-                    put("Alg.Alias.Cipher.2.16.840.1.101.3.4.1.21", "AES_192/ECB/NoPadding");
-                    put("Alg.Alias.Cipher.OID.2.16.840.1.101.3.4.1.21", "AES_192/ECB/NoPadding");
-                    put("Cipher.AES_192/CBC/NoPadding", "com.sun.crypto.provider.AESCipher$AES192_CBC_NoPadding");
-                    put("Alg.Alias.Cipher.2.16.840.1.101.3.4.1.22", "AES_192/CBC/NoPadding");
-                    put("Alg.Alias.Cipher.OID.2.16.840.1.101.3.4.1.22", "AES_192/CBC/NoPadding");
-                    put("Cipher.AES_192/OFB/NoPadding", "com.sun.crypto.provider.AESCipher$AES192_OFB_NoPadding");
-                    put("Alg.Alias.Cipher.2.16.840.1.101.3.4.1.23", "AES_192/OFB/NoPadding");
-                    put("Alg.Alias.Cipher.OID.2.16.840.1.101.3.4.1.23", "AES_192/OFB/NoPadding");
-                    put("Cipher.AES_192/CFB/NoPadding", "com.sun.crypto.provider.AESCipher$AES192_CFB_NoPadding");
-                    put("Alg.Alias.Cipher.2.16.840.1.101.3.4.1.24", "AES_192/CFB/NoPadding");
-                    put("Alg.Alias.Cipher.OID.2.16.840.1.101.3.4.1.24", "AES_192/CFB/NoPadding");
-                    put("Cipher.AES_192/GCM/NoPadding", "com.sun.crypto.provider.AESCipher$AES192_GCM_NoPadding");
-                    put("Alg.Alias.Cipher.2.16.840.1.101.3.4.1.26", "AES_192/GCM/NoPadding");
-                    put("Alg.Alias.Cipher.OID.2.16.840.1.101.3.4.1.26", "AES_192/GCM/NoPadding");
-
-                    put("Cipher.AES_256/ECB/NoPadding", "com.sun.crypto.provider.AESCipher$AES256_ECB_NoPadding");
-                    put("Alg.Alias.Cipher.2.16.840.1.101.3.4.1.41", "AES_256/ECB/NoPadding");
-                    put("Alg.Alias.Cipher.OID.2.16.840.1.101.3.4.1.41", "AES_256/ECB/NoPadding");
-                    put("Cipher.AES_256/CBC/NoPadding", "com.sun.crypto.provider.AESCipher$AES256_CBC_NoPadding");
-                    put("Alg.Alias.Cipher.2.16.840.1.101.3.4.1.42", "AES_256/CBC/NoPadding");
-                    put("Alg.Alias.Cipher.OID.2.16.840.1.101.3.4.1.42", "AES_256/CBC/NoPadding");
-                    put("Cipher.AES_256/OFB/NoPadding", "com.sun.crypto.provider.AESCipher$AES256_OFB_NoPadding");
-                    put("Alg.Alias.Cipher.2.16.840.1.101.3.4.1.43", "AES_256/OFB/NoPadding");
-                    put("Alg.Alias.Cipher.OID.2.16.840.1.101.3.4.1.43", "AES_256/OFB/NoPadding");
-                    put("Cipher.AES_256/CFB/NoPadding", "com.sun.crypto.provider.AESCipher$AES256_CFB_NoPadding");
-                    put("Alg.Alias.Cipher.2.16.840.1.101.3.4.1.44", "AES_256/CFB/NoPadding");
-                    put("Alg.Alias.Cipher.OID.2.16.840.1.101.3.4.1.44", "AES_256/CFB/NoPadding");
-                    put("Cipher.AES_256/GCM/NoPadding", "com.sun.crypto.provider.AESCipher$AES256_GCM_NoPadding");
-                    put("Alg.Alias.Cipher.2.16.840.1.101.3.4.1.46", "AES_256/GCM/NoPadding");
-                    put("Alg.Alias.Cipher.OID.2.16.840.1.101.3.4.1.46", "AES_256/GCM/NoPadding");
-
-                    put("Cipher.AESWrap", "com.sun.crypto.provider.AESWrapCipher$General");
-                    put("Cipher.AESWrap SupportedModes", "ECB");
-                    put("Cipher.AESWrap SupportedPaddings", "NOPADDING");
-                    put("Cipher.AESWrap SupportedKeyFormats", "RAW");
-
-                    put("Cipher.AESWrap_128", "com.sun.crypto.provider.AESWrapCipher$AES128");
-                    put("Alg.Alias.Cipher.2.16.840.1.101.3.4.1.5", "AESWrap_128");
-                    put("Alg.Alias.Cipher.OID.2.16.840.1.101.3.4.1.5", "AESWrap_128");
-                    put("Cipher.AESWrap_192", "com.sun.crypto.provider.AESWrapCipher$AES192");
-                    put("Alg.Alias.Cipher.2.16.840.1.101.3.4.1.25", "AESWrap_192");
-                    put("Alg.Alias.Cipher.OID.2.16.840.1.101.3.4.1.25", "AESWrap_192");
-                    put("Cipher.AESWrap_256", "com.sun.crypto.provider.AESWrapCipher$AES256");
-                    put("Alg.Alias.Cipher.2.16.840.1.101.3.4.1.45", "AESWrap_256");
-                    put("Alg.Alias.Cipher.OID.2.16.840.1.101.3.4.1.45", "AESWrap_256");
-
-                    put("Cipher.RC2",
-                        "com.sun.crypto.provider.RC2Cipher");
-                    put("Cipher.RC2 SupportedModes", BLOCK_MODES);
-                    put("Cipher.RC2 SupportedPaddings", BLOCK_PADS);
-                    put("Cipher.RC2 SupportedKeyFormats", "RAW");
-
-                    put("Cipher.ARCFOUR",
-                        "com.sun.crypto.provider.ARCFOURCipher");
-                    put("Alg.Alias.Cipher.RC4", "ARCFOUR");
-                    put("Cipher.ARCFOUR SupportedModes", "ECB");
-                    put("Cipher.ARCFOUR SupportedPaddings", "NOPADDING");
-                    put("Cipher.ARCFOUR SupportedKeyFormats", "RAW");
-
-                    if (useNativeChaCha20Cipher) {
-                        put("Cipher.ChaCha20",
-                                "com.sun.crypto.provider.NativeChaCha20Cipher$ChaCha20Only");
-                        put("Cipher.ChaCha20-Poly1305",
-                                "com.sun.crypto.provider.NativeChaCha20Cipher$ChaCha20Poly1305");
-                    } else {
-                        put("Cipher.ChaCha20",
-                                "com.sun.crypto.provider.ChaCha20Cipher$ChaCha20Only");
-                        put("Cipher.ChaCha20-Poly1305",
-                                "com.sun.crypto.provider.ChaCha20Cipher$ChaCha20Poly1305");
-                    }
-
-                    put("Cipher.ChaCha20 SupportedKeyFormats", "RAW");
-
-                    put("Cipher.ChaCha20-Poly1305 SupportedKeyFormats", "RAW");
-                    put("Alg.Alias.Cipher.1.2.840.113549.1.9.16.3.18", "ChaCha20-Poly1305");
-                    put("Alg.Alias.Cipher.OID.1.2.840.113549.1.9.16.3.18", "ChaCha20-Poly1305");
-
-                    /*
-                     * Key(pair) Generator engines
-                     */
-                    put("KeyGenerator.DES",
-                        "com.sun.crypto.provider.DESKeyGenerator");
-
-                    put("KeyGenerator.DESede",
-                        "com.sun.crypto.provider.DESedeKeyGenerator");
-                    put("Alg.Alias.KeyGenerator.TripleDES", "DESede");
-
-                    put("KeyGenerator.Blowfish",
-                        "com.sun.crypto.provider.BlowfishKeyGenerator");
-
-                    put("KeyGenerator.AES",
-                        "com.sun.crypto.provider.AESKeyGenerator");
-                    put("Alg.Alias.KeyGenerator.Rijndael", "AES");
-
-                    put("KeyGenerator.RC2",
-                        "com.sun.crypto.provider.KeyGeneratorCore$" +
-                        "RC2KeyGenerator");
-                    put("KeyGenerator.ARCFOUR",
-                        "com.sun.crypto.provider.KeyGeneratorCore$" +
-                        "ARCFOURKeyGenerator");
-                    put("Alg.Alias.KeyGenerator.RC4", "ARCFOUR");
-
-                    put("KeyGenerator.ChaCha20",
-                        "com.sun.crypto.provider.KeyGeneratorCore$" +
-                        "ChaCha20KeyGenerator");
-
-                    put("KeyGenerator.HmacMD5",
-                        "com.sun.crypto.provider.HmacMD5KeyGenerator");
-
-                    put("KeyGenerator.HmacSHA1",
-                        "com.sun.crypto.provider.HmacSHA1KeyGenerator");
-                    put("Alg.Alias.KeyGenerator.OID.1.2.840.113549.2.7", "HmacSHA1");
-                    put("Alg.Alias.KeyGenerator.1.2.840.113549.2.7", "HmacSHA1");
-
-                    put("KeyGenerator.HmacSHA224",
-                        "com.sun.crypto.provider.KeyGeneratorCore$HmacSHA2KG$SHA224");
-                    put("Alg.Alias.KeyGenerator.OID.1.2.840.113549.2.8", "HmacSHA224");
-                    put("Alg.Alias.KeyGenerator.1.2.840.113549.2.8", "HmacSHA224");
-
-                    put("KeyGenerator.HmacSHA256",
-                        "com.sun.crypto.provider.KeyGeneratorCore$HmacSHA2KG$SHA256");
-                    put("Alg.Alias.KeyGenerator.OID.1.2.840.113549.2.9", "HmacSHA256");
-                    put("Alg.Alias.KeyGenerator.1.2.840.113549.2.9", "HmacSHA256");
-
-                    put("KeyGenerator.HmacSHA384",
-                        "com.sun.crypto.provider.KeyGeneratorCore$HmacSHA2KG$SHA384");
-                    put("Alg.Alias.KeyGenerator.OID.1.2.840.113549.2.10", "HmacSHA384");
-                    put("Alg.Alias.KeyGenerator.1.2.840.113549.2.10", "HmacSHA384");
-
-                    put("KeyGenerator.HmacSHA512",
-                        "com.sun.crypto.provider.KeyGeneratorCore$HmacSHA2KG$SHA512");
-                    put("Alg.Alias.KeyGenerator.OID.1.2.840.113549.2.11", "HmacSHA512");
-                    put("Alg.Alias.KeyGenerator.1.2.840.113549.2.11", "HmacSHA512");
-
-                    put("KeyPairGenerator.DiffieHellman",
-                        "com.sun.crypto.provider.DHKeyPairGenerator");
-                    put("Alg.Alias.KeyPairGenerator.DH", "DiffieHellman");
-                    put("Alg.Alias.KeyPairGenerator.OID."+OID_PKCS3,
-                        "DiffieHellman");
-                    put("Alg.Alias.KeyPairGenerator."+OID_PKCS3,
-                        "DiffieHellman");
-
-                    /*
-                     * Algorithm parameter generation engines
-                     */
-                    put("AlgorithmParameterGenerator.DiffieHellman",
-                        "com.sun.crypto.provider.DHParameterGenerator");
-                    put("Alg.Alias.AlgorithmParameterGenerator.DH",
-                        "DiffieHellman");
-                    put("Alg.Alias.AlgorithmParameterGenerator.OID."+OID_PKCS3,
-                        "DiffieHellman");
-                    put("Alg.Alias.AlgorithmParameterGenerator."+OID_PKCS3,
-                        "DiffieHellman");
-
-                    /*
-                     * Key Agreement engines
-                     */
-                    put("KeyAgreement.DiffieHellman",
-                        "com.sun.crypto.provider.DHKeyAgreement");
-                    put("Alg.Alias.KeyAgreement.DH", "DiffieHellman");
-                    put("Alg.Alias.KeyAgreement.OID."+OID_PKCS3, "DiffieHellman");
-                    put("Alg.Alias.KeyAgreement."+OID_PKCS3, "DiffieHellman");
-
-                    put("KeyAgreement.DiffieHellman SupportedKeyClasses",
-                        "javax.crypto.interfaces.DHPublicKey" +
-=======
         attrs.clear();
         attrs.put("SupportedModes", BLOCK_MODES);
         attrs.put("SupportedPaddings", BLOCK_PADS);
@@ -714,12 +381,21 @@
 
         attrs.clear();
         attrs.put("SupportedKeyFormats", "RAW");
-        ps("Cipher",  "ChaCha20",
-                "com.sun.crypto.provider.ChaCha20Cipher$ChaCha20Only",
-                null, attrs);
-        ps("Cipher",  "ChaCha20-Poly1305",
-                "com.sun.crypto.provider.ChaCha20Cipher$ChaCha20Poly1305",
-                chachaPolyAliases, attrs);
+        if (useNativeChaCha20Cipher) {
+                ps("Cipher",  "ChaCha20",
+                        "com.sun.crypto.provider.NativeChaCha20Cipher$ChaCha20Only",
+                        null, attrs);
+                ps("Cipher",  "ChaCha20-Poly1305",
+                        "com.sun.crypto.provider.NativeChaCha20Cipher$ChaCha20Poly1305",
+                        chachaPolyAliases, attrs);
+        } else {
+                ps("Cipher",  "ChaCha20",
+                        "com.sun.crypto.provider.ChaCha20Cipher$ChaCha20Only",
+                        null, attrs);
+                ps("Cipher",  "ChaCha20-Poly1305",
+                        "com.sun.crypto.provider.ChaCha20Cipher$ChaCha20Poly1305",
+                        chachaPolyAliases, attrs);
+        }
 
         // PBES1
         ps("Cipher", "PBEWithMD5AndDES",
@@ -846,7 +522,6 @@
          */
         attrs.clear();
         attrs.put("SupportedKeyClasses", "javax.crypto.interfaces.DHPublicKey" +
->>>>>>> 0c0451b9
                         "|javax.crypto.interfaces.DHPrivateKey");
         ps("KeyAgreement", "DiffieHellman",
                 "com.sun.crypto.provider.DHKeyAgreement",

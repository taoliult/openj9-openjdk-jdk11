--- conflicted
+++ resolved
@@ -81,10 +81,8 @@
  * - JavaLoginConfig is the default file-based LoginModule Configuration type.
  */
 
-
 public final class SunEntries {
 
-<<<<<<< HEAD
     /*
      * Check whether native crypto is enabled with property.
      * By default, the native crypto is enabled and uses native library crypto.
@@ -93,10 +91,9 @@
      * CBC, GCM, RSA, and ChaCha20).
      */
     private static boolean useNativeDigest = true;
-=======
+
     // the default algo used by SecureRandom class for new SecureRandom() calls
     public static final String DEF_SECURE_RANDOM_ALGO;
->>>>>>> 273df6cc
 
     // create an aliases List from the specified aliases
     public static List<String> createAliases(String ... aliases) {

--- conflicted
+++ resolved
@@ -48,27 +48,15 @@
 
     // Whether to enable alternative data streams (ADS) by suppressing
     // checking the path for invalid characters, in particular ":".
-<<<<<<< HEAD
-    // ADS support will be enabled if and only if the property is set and
-    // is the empty string or is equal, ignoring case, to the string "true".
-    // By default ADS support is disabled.
-=======
     // By default, ADS support is enabled and will be disabled if and
     // only if the property is set, ignoring case, to the string "false".
->>>>>>> a96723a4
     private static final boolean ENABLE_ADS;
     static {
         String enableADS = GetPropertyAction.privilegedGetProperty("jdk.io.File.enableADS");
         if (enableADS != null) {
-<<<<<<< HEAD
-            ENABLE_ADS = "".equals(enableADS) || Boolean.parseBoolean(enableADS);
-        } else {
-            ENABLE_ADS = false;
-=======
             ENABLE_ADS = !enableADS.equalsIgnoreCase(Boolean.FALSE.toString());
         } else {
             ENABLE_ADS = true;
->>>>>>> a96723a4
         }
     }
 

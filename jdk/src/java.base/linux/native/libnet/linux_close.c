/*
 * Copyright (c) 2001, 2017, Oracle and/or its affiliates. All rights reserved.
 * DO NOT ALTER OR REMOVE COPYRIGHT NOTICES OR THIS FILE HEADER.
 *
 * This code is free software; you can redistribute it and/or modify it
 * under the terms of the GNU General Public License version 2 only, as
 * published by the Free Software Foundation.  Oracle designates this
 * particular file as subject to the "Classpath" exception as provided
 * by Oracle in the LICENSE file that accompanied this code.
 *
 * This code is distributed in the hope that it will be useful, but WITHOUT
 * ANY WARRANTY; without even the implied warranty of MERCHANTABILITY or
 * FITNESS FOR A PARTICULAR PURPOSE.  See the GNU General Public License
 * version 2 for more details (a copy is included in the LICENSE file that
 * accompanied this code).
 *
 * You should have received a copy of the GNU General Public License version
 * 2 along with this work; if not, write to the Free Software Foundation,
 * Inc., 51 Franklin St, Fifth Floor, Boston, MA 02110-1301 USA.
 *
 * Please contact Oracle, 500 Oracle Parkway, Redwood Shores, CA 94065 USA
 * or visit www.oracle.com if you need additional information or have any
 * questions.
 */

#include <assert.h>
#include <limits.h>
#include <stdio.h>
#include <stdlib.h>
#include <signal.h>
#include <pthread.h>
#include <sys/types.h>
#include <sys/socket.h>
#include <sys/time.h>
#include <sys/resource.h>
#include <sys/uio.h>
#include <unistd.h>
#include <errno.h>
<<<<<<< HEAD
#include <poll.h>
=======
#include <sys/poll.h>
#include "jvm.h"
#include "net_util.h"
>>>>>>> 8662e07f

/*
 * Stack allocated by thread when doing blocking operation
 */
typedef struct threadEntry {
    pthread_t thr;                      /* this thread */
    struct threadEntry *next;           /* next thread */
    int intr;                           /* interrupted */
} threadEntry_t;

/*
 * Heap allocated during initialized - one entry per fd
 */
typedef struct {
    pthread_mutex_t lock;               /* fd lock */
    threadEntry_t *threads;             /* threads blocked on fd */
} fdEntry_t;

/*
 * Signal to unblock thread
 */
static int sigWakeup = (__SIGRTMAX - 2);

/*
 * fdTable holds one entry per file descriptor, up to a certain
 * maximum.
 * Theoretically, the number of possible file descriptors can get
 * large, though usually it does not. Entries for small value file
 * descriptors are kept in a simple table, which covers most scenarios.
 * Entries for large value file descriptors are kept in an overflow
 * table, which is organized as a sparse two dimensional array whose
 * slabs are allocated on demand. This covers all corner cases while
 * keeping memory consumption reasonable.
 */

/* Base table for low value file descriptors */
static fdEntry_t* fdTable = NULL;
/* Maximum size of base table (in number of entries). */
static const int fdTableMaxSize = 0x1000; /* 4K */
/* Actual size of base table (in number of entries) */
static int fdTableLen = 0;
/* Max. theoretical number of file descriptors on system. */
static int fdLimit = 0;

/* Overflow table, should base table not be large enough. Organized as
 *   an array of n slabs, each holding 64k entries.
 */
static fdEntry_t** fdOverflowTable = NULL;
/* Number of slabs in the overflow table */
static int fdOverflowTableLen = 0;
/* Number of entries in one slab */
static const int fdOverflowTableSlabSize = 0x10000; /* 64k */
pthread_mutex_t fdOverflowTableLock = PTHREAD_MUTEX_INITIALIZER;

/*
 * Null signal handler
 */
static void sig_wakeup(int sig) {
}

/*
 * Initialization routine (executed when library is loaded)
 * Allocate fd tables and sets up signal handler.
 */
static void __attribute((constructor)) init() {
    struct rlimit nbr_files;
    sigset_t sigset;
    struct sigaction sa;
    int i = 0;

    /* Determine the maximum number of possible file descriptors. */
    if (-1 == getrlimit(RLIMIT_NOFILE, &nbr_files)) {
        fprintf(stderr, "library initialization failed - "
                "unable to get max # of allocated fds\n");
        abort();
    }
    if (nbr_files.rlim_max != RLIM_INFINITY) {
        fdLimit = nbr_files.rlim_max;
    } else {
        /* We just do not know. */
        fdLimit = INT_MAX;
    }

    /* Allocate table for low value file descriptors. */
    fdTableLen = fdLimit < fdTableMaxSize ? fdLimit : fdTableMaxSize;
    fdTable = (fdEntry_t*) calloc(fdTableLen, sizeof(fdEntry_t));
    if (fdTable == NULL) {
        fprintf(stderr, "library initialization failed - "
                "unable to allocate file descriptor table - out of memory");
        abort();
    } else {
        for (i = 0; i < fdTableLen; i ++) {
            pthread_mutex_init(&fdTable[i].lock, NULL);
        }
    }

    /* Allocate overflow table, if needed */
    if (fdLimit > fdTableMaxSize) {
        fdOverflowTableLen = ((fdLimit - fdTableMaxSize) / fdOverflowTableSlabSize) + 1;
        fdOverflowTable = (fdEntry_t**) calloc(fdOverflowTableLen, sizeof(fdEntry_t*));
        if (fdOverflowTable == NULL) {
            fprintf(stderr, "library initialization failed - "
                    "unable to allocate file descriptor overflow table - out of memory");
            abort();
        }
    }

    /*
     * Setup the signal handler
     */
    sa.sa_handler = sig_wakeup;
    sa.sa_flags   = 0;
    sigemptyset(&sa.sa_mask);
    sigaction(sigWakeup, &sa, NULL);

    sigemptyset(&sigset);
    sigaddset(&sigset, sigWakeup);
    sigprocmask(SIG_UNBLOCK, &sigset, NULL);
}

/*
 * Return the fd table for this fd.
 */
static inline fdEntry_t *getFdEntry(int fd)
{
    fdEntry_t* result = NULL;

    if (fd < 0) {
        return NULL;
    }

    /* This should not happen. If it does, our assumption about
     * max. fd value was wrong. */
    assert(fd < fdLimit);

    if (fd < fdTableMaxSize) {
        /* fd is in base table. */
        assert(fd < fdTableLen);
        result = &fdTable[fd];
    } else {
        /* fd is in overflow table. */
        const int indexInOverflowTable = fd - fdTableMaxSize;
        const int rootindex = indexInOverflowTable / fdOverflowTableSlabSize;
        const int slabindex = indexInOverflowTable % fdOverflowTableSlabSize;
        fdEntry_t* slab = NULL;
        assert(rootindex < fdOverflowTableLen);
        assert(slabindex < fdOverflowTableSlabSize);
        pthread_mutex_lock(&fdOverflowTableLock);
        /* Allocate new slab in overflow table if needed */
        if (fdOverflowTable[rootindex] == NULL) {
            fdEntry_t* const newSlab =
                (fdEntry_t*)calloc(fdOverflowTableSlabSize, sizeof(fdEntry_t));
            if (newSlab == NULL) {
                fprintf(stderr, "Unable to allocate file descriptor overflow"
                        " table slab - out of memory");
                pthread_mutex_unlock(&fdOverflowTableLock);
                abort();
            } else {
                int i;
                for (i = 0; i < fdOverflowTableSlabSize; i ++) {
                    pthread_mutex_init(&newSlab[i].lock, NULL);
                }
                fdOverflowTable[rootindex] = newSlab;
            }
        }
        pthread_mutex_unlock(&fdOverflowTableLock);
        slab = fdOverflowTable[rootindex];
        result = &slab[slabindex];
    }

    return result;

}

/*
 * Start a blocking operation :-
 *    Insert thread onto thread list for the fd.
 */
static inline void startOp(fdEntry_t *fdEntry, threadEntry_t *self)
{
    self->thr = pthread_self();
    self->intr = 0;

    pthread_mutex_lock(&(fdEntry->lock));
    {
        self->next = fdEntry->threads;
        fdEntry->threads = self;
    }
    pthread_mutex_unlock(&(fdEntry->lock));
}

/*
 * End a blocking operation :-
 *     Remove thread from thread list for the fd
 *     If fd has been interrupted then set errno to EBADF
 */
static inline void endOp
    (fdEntry_t *fdEntry, threadEntry_t *self)
{
    int orig_errno = errno;
    pthread_mutex_lock(&(fdEntry->lock));
    {
        threadEntry_t *curr, *prev=NULL;
        curr = fdEntry->threads;
        while (curr != NULL) {
            if (curr == self) {
                if (curr->intr) {
                    orig_errno = EBADF;
                }
                if (prev == NULL) {
                    fdEntry->threads = curr->next;
                } else {
                    prev->next = curr->next;
                }
                break;
            }
            prev = curr;
            curr = curr->next;
        }
    }
    pthread_mutex_unlock(&(fdEntry->lock));
    errno = orig_errno;
}

/*
 * Close or dup2 a file descriptor ensuring that all threads blocked on
 * the file descriptor are notified via a wakeup signal.
 *
 *      fd1 < 0    => close(fd2)
 *      fd1 >= 0   => dup2(fd1, fd2)
 *
 * Returns -1 with errno set if operation fails.
 */
static int closefd(int fd1, int fd2) {
    int rv, orig_errno;
    fdEntry_t *fdEntry = getFdEntry(fd2);
    if (fdEntry == NULL) {
        errno = EBADF;
        return -1;
    }

    /*
     * Lock the fd to hold-off additional I/O on this fd.
     */
    pthread_mutex_lock(&(fdEntry->lock));

    {
        /*
         * And close/dup the file descriptor
         * (restart if interrupted by signal)
         */
        do {
            if (fd1 < 0) {
                rv = close(fd2);
            } else {
                rv = dup2(fd1, fd2);
            }
        } while (rv == -1 && errno == EINTR);

        /*
         * Send a wakeup signal to all threads blocked on this
         * file descriptor.
         */
        threadEntry_t *curr = fdEntry->threads;
        while (curr != NULL) {
            curr->intr = 1;
            pthread_kill( curr->thr, sigWakeup );
            curr = curr->next;
        }
    }

    /*
     * Unlock without destroying errno
     */
    orig_errno = errno;
    pthread_mutex_unlock(&(fdEntry->lock));
    errno = orig_errno;

    return rv;
}

/*
 * Wrapper for dup2 - same semantics as dup2 system call except
 * that any threads blocked in an I/O system call on fd2 will be
 * preempted and return -1/EBADF;
 */
int NET_Dup2(int fd, int fd2) {
    if (fd < 0) {
        errno = EBADF;
        return -1;
    }
    return closefd(fd, fd2);
}

/*
 * Wrapper for close - same semantics as close system call
 * except that any threads blocked in an I/O on fd will be
 * preempted and the I/O system call will return -1/EBADF.
 */
int NET_SocketClose(int fd) {
    return closefd(-1, fd);
}

/************** Basic I/O operations here ***************/

/*
 * Macro to perform a blocking IO operation. Restarts
 * automatically if interrupted by signal (other than
 * our wakeup signal)
 */
#define BLOCKING_IO_RETURN_INT(FD, FUNC) {      \
    int ret;                                    \
    threadEntry_t self;                         \
    fdEntry_t *fdEntry = getFdEntry(FD);        \
    if (fdEntry == NULL) {                      \
        errno = EBADF;                          \
        return -1;                              \
    }                                           \
    do {                                        \
        startOp(fdEntry, &self);                \
        ret = FUNC;                             \
        endOp(fdEntry, &self);                  \
    } while (ret == -1 && errno == EINTR);      \
    return ret;                                 \
}

int NET_Read(int s, void* buf, size_t len) {
    BLOCKING_IO_RETURN_INT( s, recv(s, buf, len, 0) );
}

int NET_NonBlockingRead(int s, void* buf, size_t len) {
    BLOCKING_IO_RETURN_INT( s, recv(s, buf, len, MSG_DONTWAIT) );
}

int NET_ReadV(int s, const struct iovec * vector, int count) {
    BLOCKING_IO_RETURN_INT( s, readv(s, vector, count) );
}

int NET_RecvFrom(int s, void *buf, int len, unsigned int flags,
       struct sockaddr *from, socklen_t *fromlen) {
    BLOCKING_IO_RETURN_INT( s, recvfrom(s, buf, len, flags, from, fromlen) );
}

int NET_Send(int s, void *msg, int len, unsigned int flags) {
    BLOCKING_IO_RETURN_INT( s, send(s, msg, len, flags) );
}

int NET_WriteV(int s, const struct iovec * vector, int count) {
    BLOCKING_IO_RETURN_INT( s, writev(s, vector, count) );
}

int NET_SendTo(int s, const void *msg, int len,  unsigned  int
       flags, const struct sockaddr *to, int tolen) {
    BLOCKING_IO_RETURN_INT( s, sendto(s, msg, len, flags, to, tolen) );
}

int NET_Accept(int s, struct sockaddr *addr, socklen_t *addrlen) {
    BLOCKING_IO_RETURN_INT( s, accept(s, addr, addrlen) );
}

int NET_Connect(int s, struct sockaddr *addr, int addrlen) {
    BLOCKING_IO_RETURN_INT( s, connect(s, addr, addrlen) );
}

int NET_Poll(struct pollfd *ufds, unsigned int nfds, int timeout) {
    BLOCKING_IO_RETURN_INT( ufds[0].fd, poll(ufds, nfds, timeout) );
}

/*
 * Wrapper for poll(s, timeout).
 * Auto restarts with adjusted timeout if interrupted by
 * signal other than our wakeup signal.
 */
int NET_Timeout(JNIEnv *env, int s, long timeout, jlong nanoTimeStamp) {
    jlong prevNanoTime = nanoTimeStamp;
    jlong nanoTimeout = (jlong)timeout * NET_NSEC_PER_MSEC;
    fdEntry_t *fdEntry = getFdEntry(s);

    /*
     * Check that fd hasn't been closed.
     */
    if (fdEntry == NULL) {
        errno = EBADF;
        return -1;
    }

    for(;;) {
        struct pollfd pfd;
        int rv;
        threadEntry_t self;

        /*
         * Poll the fd. If interrupted by our wakeup signal
         * errno will be set to EBADF.
         */
        pfd.fd = s;
        pfd.events = POLLIN | POLLERR;

        startOp(fdEntry, &self);
        rv = poll(&pfd, 1, nanoTimeout / NET_NSEC_PER_MSEC);
        endOp(fdEntry, &self);
        /*
         * If interrupted then adjust timeout. If timeout
         * has expired return 0 (indicating timeout expired).
         */
        if (rv < 0 && errno == EINTR) {
            jlong newNanoTime = JVM_NanoTime(env, 0);
            nanoTimeout -= newNanoTime - prevNanoTime;
            if (nanoTimeout < NET_NSEC_PER_MSEC) {
                return 0;
            }
            prevNanoTime = newNanoTime;
        } else {
            return rv;
        }
    }
}<|MERGE_RESOLUTION|>--- conflicted
+++ resolved
@@ -36,13 +36,9 @@
 #include <sys/uio.h>
 #include <unistd.h>
 #include <errno.h>
-<<<<<<< HEAD
 #include <poll.h>
-=======
-#include <sys/poll.h>
 #include "jvm.h"
 #include "net_util.h"
->>>>>>> 8662e07f
 
 /*
  * Stack allocated by thread when doing blocking operation

/*
 * Copyright 2003-2008 Sun Microsystems, Inc.  All Rights Reserved.
 * DO NOT ALTER OR REMOVE COPYRIGHT NOTICES OR THIS FILE HEADER.
 *
 * This code is free software; you can redistribute it and/or modify it
 * under the terms of the GNU General Public License version 2 only, as
 * published by the Free Software Foundation.  Sun designates this
 * particular file as subject to the "Classpath" exception as provided
 * by Sun in the LICENSE file that accompanied this code.
 *
 * This code is distributed in the hope that it will be useful, but WITHOUT
 * ANY WARRANTY; without even the implied warranty of MERCHANTABILITY or
 * FITNESS FOR A PARTICULAR PURPOSE.  See the GNU General Public License
 * version 2 for more details (a copy is included in the LICENSE file that
 * accompanied this code).
 *
 * You should have received a copy of the GNU General Public License version
 * 2 along with this work; if not, write to the Free Software Foundation,
 * Inc., 51 Franklin St, Fifth Floor, Boston, MA 02110-1301 USA.
 *
 * Please contact Sun Microsystems, Inc., 4150 Network Circle, Santa Clara,
 * CA 95054 USA or visit www.sun.com if you need additional information or
 * have any questions.
 */

package com.sun.jmx.remote.security;

import java.io.FileInputStream;
import java.io.IOException;
import java.security.AccessControlContext;
import java.security.AccessController;
import java.security.Principal;
import java.security.PrivilegedAction;
import java.util.ArrayList;
import java.util.HashMap;
import java.util.Iterator;
import java.util.List;
import java.util.Map;
import java.util.Properties;
import java.util.Set;
import java.util.StringTokenizer;
import java.util.regex.Pattern;
import javax.management.MBeanServer;
import javax.management.ObjectName;
import javax.security.auth.Subject;

/**
 * <p>An object of this class implements the MBeanServerAccessController
 * interface and, for each of its methods, calls an appropriate checking
 * method and then forwards the request to a wrapped MBeanServer object.
 * The checking method may throw a SecurityException if the operation is
 * not allowed; in this case the request is not forwarded to the
 * wrapped object.</p>
 *
 * <p>This class implements the {@link #checkRead()}, {@link #checkWrite()},
 * {@link #checkCreate(String)}, and {@link #checkUnregister(ObjectName)}
 * methods based on an access level properties file containing username/access
 * level pairs. The set of username/access level pairs is passed either as a
 * filename which denotes a properties file on disk, or directly as an instance
 * of the {@link Properties} class.  In both cases, the name of each property
 * represents a username, and the value of the property is the associated access
 * level.  Thus, any given username either does not exist in the properties or
 * has exactly one access level. The same access level can be shared by several
 * usernames.</p>
 *
 * <p>The supported access level values are {@code readonly} and
 * {@code readwrite}.  The {@code readwrite} access level can be
 * qualified by one or more <i>clauses</i>, where each clause looks
 * like <code>create <i>classNamePattern</i></code> or {@code
 * unregister}.  For example:</p>
 *
 * <pre>
 * monitorRole  readonly
 * controlRole  readwrite \
 *              create javax.management.timer.*,javax.management.monitor.* \
 *              unregister
 * </pre>
 *
 * <p>(The continuation lines with {@code \} come from the parser for
 * Properties files.)</p>
 */
public class MBeanServerFileAccessController
    extends MBeanServerAccessController {

    static final String READONLY = "readonly";
    static final String READWRITE = "readwrite";

    static final String CREATE = "create";
    static final String UNREGISTER = "unregister";

    private enum AccessType {READ, WRITE, CREATE, UNREGISTER};

    private static class Access {
        final boolean write;
        final String[] createPatterns;
        private boolean unregister;

        Access(boolean write, boolean unregister, List<String> createPatternList) {
            this.write = write;
            int npats = (createPatternList == null) ? 0 : createPatternList.size();
            if (npats == 0)
                this.createPatterns = NO_STRINGS;
            else
                this.createPatterns = createPatternList.toArray(new String[npats]);
            this.unregister = unregister;
        }

        private final String[] NO_STRINGS = new String[0];
    }

    /**
     * <p>Create a new MBeanServerAccessController that forwards all the
     * MBeanServer requests to the MBeanServer set by invoking the {@link
     * #setMBeanServer} method after doing access checks based on read and
     * write permissions.</p>
     *
     * <p>This instance is initialized from the specified properties file.</p>
     *
     * @param accessFileName name of the file which denotes a properties
     * file on disk containing the username/access level entries.
     *
     * @exception IOException if the file does not exist, is a
     * directory rather than a regular file, or for some other
     * reason cannot be opened for reading.
     *
     * @exception IllegalArgumentException if any of the supplied access
     * level values differs from "readonly" or "readwrite".
     */
    public MBeanServerFileAccessController(String accessFileName)
        throws IOException {
        super();
        this.accessFileName = accessFileName;
        Properties props = propertiesFromFile(accessFileName);
        parseProperties(props);
    }

    /**
     * <p>Create a new MBeanServerAccessController that forwards all the
     * MBeanServer requests to <code>mbs</code> after doing access checks
     * based on read and write permissions.</p>
     *
     * <p>This instance is initialized from the specified properties file.</p>
     *
     * @param accessFileName name of the file which denotes a properties
     * file on disk containing the username/access level entries.
     *
     * @param mbs the MBeanServer object to which requests will be forwarded.
     *
     * @exception IOException if the file does not exist, is a
     * directory rather than a regular file, or for some other
     * reason cannot be opened for reading.
     *
     * @exception IllegalArgumentException if any of the supplied access
     * level values differs from "readonly" or "readwrite".
     */
    public MBeanServerFileAccessController(String accessFileName,
                                           MBeanServer mbs)
        throws IOException {
        this(accessFileName);
        setMBeanServer(mbs);
    }

    /**
     * <p>Create a new MBeanServerAccessController that forwards all the
     * MBeanServer requests to the MBeanServer set by invoking the {@link
     * #setMBeanServer} method after doing access checks based on read and
     * write permissions.</p>
     *
     * <p>This instance is initialized from the specified properties
     * instance.  This constructor makes a copy of the properties
     * instance and it is the copy that is consulted to check the
     * username and access level of an incoming connection. The
     * original properties object can be modified without affecting
     * the copy. If the {@link #refresh} method is then called, the
     * <code>MBeanServerFileAccessController</code> will make a new
     * copy of the properties object at that time.</p>
     *
     * @param accessFileProps properties list containing the username/access
     * level entries.
     *
     * @exception IllegalArgumentException if <code>accessFileProps</code> is
     * <code>null</code> or if any of the supplied access level values differs
     * from "readonly" or "readwrite".
     */
    public MBeanServerFileAccessController(Properties accessFileProps)
        throws IOException {
        super();
        if (accessFileProps == null)
            throw new IllegalArgumentException("Null properties");
        originalProps = accessFileProps;
        parseProperties(accessFileProps);
    }

    /**
     * <p>Create a new MBeanServerAccessController that forwards all the
     * MBeanServer requests to the MBeanServer set by invoking the {@link
     * #setMBeanServer} method after doing access checks based on read and
     * write permissions.</p>
     *
     * <p>This instance is initialized from the specified properties
     * instance.  This constructor makes a copy of the properties
     * instance and it is the copy that is consulted to check the
     * username and access level of an incoming connection. The
     * original properties object can be modified without affecting
     * the copy. If the {@link #refresh} method is then called, the
     * <code>MBeanServerFileAccessController</code> will make a new
     * copy of the properties object at that time.</p>
     *
     * @param accessFileProps properties list containing the username/access
     * level entries.
     *
     * @param mbs the MBeanServer object to which requests will be forwarded.
     *
     * @exception IllegalArgumentException if <code>accessFileProps</code> is
     * <code>null</code> or if any of the supplied access level values differs
     * from "readonly" or "readwrite".
     */
    public MBeanServerFileAccessController(Properties accessFileProps,
                                           MBeanServer mbs)
        throws IOException {
        this(accessFileProps);
        setMBeanServer(mbs);
    }

    /**
     * Check if the caller can do read operations. This method does
     * nothing if so, otherwise throws SecurityException.
     */
    @Override
    public void checkRead() {
        checkAccess(AccessType.READ, null);
    }

    /**
     * Check if the caller can do write operations.  This method does
     * nothing if so, otherwise throws SecurityException.
     */
    @Override
    public void checkWrite() {
        checkAccess(AccessType.WRITE, null);
    }

    /**
     * Check if the caller can create MBeans or instances of the given class.
     * This method does nothing if so, otherwise throws SecurityException.
     */
    @Override
    public void checkCreate(String className) {
        checkAccess(AccessType.CREATE, className);
    }

    /**
     * Check if the caller can do unregister operations.  This method does
     * nothing if so, otherwise throws SecurityException.
     */
    @Override
    public void checkUnregister(ObjectName name) {
        checkAccess(AccessType.UNREGISTER, null);
    }

    /**
     * <p>Refresh the set of username/access level entries.</p>
     *
     * <p>If this instance was created using the
     * {@link #MBeanServerFileAccessController(String)} or
     * {@link #MBeanServerFileAccessController(String,MBeanServer)}
     * constructors to specify a file from which the entries are read,
     * the file is re-read.</p>
     *
     * <p>If this instance was created using the
     * {@link #MBeanServerFileAccessController(Properties)} or
     * {@link #MBeanServerFileAccessController(Properties,MBeanServer)}
     * constructors then a new copy of the <code>Properties</code> object
     * is made.</p>
     *
     * @exception IOException if the file does not exist, is a
     * directory rather than a regular file, or for some other
     * reason cannot be opened for reading.
     *
     * @exception IllegalArgumentException if any of the supplied access
     * level values differs from "readonly" or "readwrite".
     */
    public synchronized void refresh() throws IOException {
        Properties props;
        if (accessFileName == null)
            props = (Properties) originalProps;
        else
            props = propertiesFromFile(accessFileName);
        parseProperties(props);
    }

    private static Properties propertiesFromFile(String fname)
        throws IOException {
        FileInputStream fin = new FileInputStream(fname);
        try {
            Properties p = new Properties();
            p.load(fin);
            return p;
        } finally {
            fin.close();
        }
    }

    private synchronized void checkAccess(AccessType requiredAccess, String arg) {
        final AccessControlContext acc = AccessController.getContext();
        final Subject s =
            AccessController.doPrivileged(new PrivilegedAction<Subject>() {
                    public Subject run() {
                        return Subject.getSubject(acc);
                    }
                });
        if (s == null) return; /* security has not been enabled */
<<<<<<< HEAD
        final Set<Principal> principals = s.getPrincipals();
        for (Principal p : principals) {
            String grantedAccessLevel;
            synchronized (props) {
                grantedAccessLevel = props.getProperty(p.getName());
            }
            if (grantedAccessLevel != null) {
                if (accessLevel.equals(READONLY) &&
                    (grantedAccessLevel.equals(READONLY) ||
                     grantedAccessLevel.equals(READWRITE)))
                    return;
                if (accessLevel.equals(READWRITE) &&
                    grantedAccessLevel.equals(READWRITE))
=======
        final Set principals = s.getPrincipals();
        String newPropertyValue = null;
        for (Iterator i = principals.iterator(); i.hasNext(); ) {
            final Principal p = (Principal) i.next();
            Access access = accessMap.get(p.getName());
            if (access != null) {
                boolean ok;
                switch (requiredAccess) {
                    case READ:
                        ok = true;  // all access entries imply read
                        break;
                    case WRITE:
                        ok = access.write;
                        break;
                    case UNREGISTER:
                        ok = access.unregister;
                        if (!ok && access.write)
                            newPropertyValue = "unregister";
                        break;
                    case CREATE:
                        ok = checkCreateAccess(access, arg);
                        if (!ok && access.write)
                            newPropertyValue = "create " + arg;
                        break;
                    default:
                        throw new AssertionError();
                }
                if (ok)
>>>>>>> d71d86b2
                    return;
            }
        }
        SecurityException se = new SecurityException("Access denied! Invalid " +
                "access level for requested MBeanServer operation.");
        // Add some more information to help people with deployments that
        // worked before we required explicit create clauses. We're not giving
        // any information to the bad guys, other than that the access control
        // is based on a file, which they could have worked out from the stack
        // trace anyway.
        if (newPropertyValue != null) {
            SecurityException se2 = new SecurityException("Access property " +
                    "for this identity should be similar to: " + READWRITE +
                    " " + newPropertyValue);
            se.initCause(se2);
        }
        throw se;
    }

    private static boolean checkCreateAccess(Access access, String className) {
        for (String classNamePattern : access.createPatterns) {
            if (classNameMatch(classNamePattern, className))
                return true;
        }
        return false;
    }

    private static boolean classNameMatch(String pattern, String className) {
        // We studiously avoided regexes when parsing the properties file,
        // because that is done whenever the VM is started with the
        // appropriate -Dcom.sun.management options, even if nobody ever
        // creates an MBean.  We don't want to incur the overhead of loading
        // all the regex code whenever those options are specified, but if we
        // get as far as here then the VM is already running and somebody is
        // doing the very unusual operation of remotely creating an MBean.
        // Because that operation is so unusual, we don't try to optimize
        // by hand-matching or by caching compiled Pattern objects.
        StringBuilder sb = new StringBuilder();
        StringTokenizer stok = new StringTokenizer(pattern, "*", true);
        while (stok.hasMoreTokens()) {
            String tok = stok.nextToken();
            if (tok.equals("*"))
                sb.append("[^.]*");
            else
                sb.append(Pattern.quote(tok));
        }
        return className.matches(sb.toString());
    }

    private void parseProperties(Properties props) {
        this.accessMap = new HashMap<String, Access>();
        for (Map.Entry<Object, Object> entry : props.entrySet()) {
            String identity = (String) entry.getKey();
            String accessString = (String) entry.getValue();
            Access access = Parser.parseAccess(identity, accessString);
            accessMap.put(identity, access);
        }
    }

<<<<<<< HEAD
    private void checkValues(Properties props) {
        Collection<?> c = props.values();
        for (Iterator<?> i = c.iterator(); i.hasNext(); ) {
            final String accessLevel = (String) i.next();
            if (!accessLevel.equals(READONLY) &&
                !accessLevel.equals(READWRITE)) {
                throw new IllegalArgumentException(
                    "Syntax error in access level entry [" + accessLevel + "]");
=======
    private static class Parser {
        private final static int EOS = -1;  // pseudo-codepoint "end of string"
        static {
            assert !Character.isWhitespace(EOS);
        }

        private final String identity;  // just for better error messages
        private final String s;  // the string we're parsing
        private final int len;   // s.length()
        private int i;
        private int c;
        // At any point, either c is s.codePointAt(i), or i == len and
        // c is EOS.  We use int rather than char because it is conceivable
        // (if unlikely) that a classname in a create clause might contain
        // "supplementary characters", the ones that don't fit in the original
        // 16 bits for Unicode.

        private Parser(String identity, String s) {
            this.identity = identity;
            this.s = s;
            this.len = s.length();
            this.i = 0;
            if (i < len)
                this.c = s.codePointAt(i);
            else
                this.c = EOS;
        }

        static Access parseAccess(String identity, String s) {
            return new Parser(identity, s).parseAccess();
        }

        private Access parseAccess() {
            skipSpace();
            String type = parseWord();
            Access access;
            if (type.equals(READONLY))
                access = new Access(false, false, null);
            else if (type.equals(READWRITE))
                access = parseReadWrite();
            else {
                throw syntax("Expected " + READONLY + " or " + READWRITE +
                        ": " + type);
            }
            if (c != EOS)
                throw syntax("Extra text at end of line");
            return access;
        }

        private Access parseReadWrite() {
            List<String> createClasses = new ArrayList<String>();
            boolean unregister = false;
            while (true) {
                skipSpace();
                if (c == EOS)
                    break;
                String type = parseWord();
                if (type.equals(UNREGISTER))
                    unregister = true;
                else if (type.equals(CREATE))
                    parseCreate(createClasses);
                else
                    throw syntax("Unrecognized keyword " + type);
>>>>>>> d71d86b2
            }
            return new Access(true, unregister, createClasses);
        }

        private void parseCreate(List<String> createClasses) {
            while (true) {
                skipSpace();
                createClasses.add(parseClassName());
                skipSpace();
                if (c == ',')
                    next();
                else
                    break;
            }
        }

        private String parseClassName() {
            // We don't check that classname components begin with suitable
            // characters (so we accept 1.2.3 for example).  This means that
            // there are only two states, which we can call dotOK and !dotOK
            // according as a dot (.) is legal or not.  Initially we're in
            // !dotOK since a classname can't start with a dot; after a dot
            // we're in !dotOK again; and after any other characters we're in
            // dotOK.  The classname is only accepted if we end in dotOK,
            // so we reject an empty name or a name that ends with a dot.
            final int start = i;
            boolean dotOK = false;
            while (true) {
                if (c == '.') {
                    if (!dotOK)
                        throw syntax("Bad . in class name");
                    dotOK = false;
                } else if (c == '*' || Character.isJavaIdentifierPart(c))
                    dotOK = true;
                else
                    break;
                next();
            }
            String className = s.substring(start, i);
            if (!dotOK)
                throw syntax("Bad class name " + className);
            return className;
        }

        // Advance c and i to the next character, unless already at EOS.
        private void next() {
            if (c != EOS) {
                i += Character.charCount(c);
                if (i < len)
                    c = s.codePointAt(i);
                else
                    c = EOS;
            }
        }

        private void skipSpace() {
            while (Character.isWhitespace(c))
                next();
        }

        private String parseWord() {
            skipSpace();
            if (c == EOS)
                throw syntax("Expected word at end of line");
            final int start = i;
            while (c != EOS && !Character.isWhitespace(c))
                next();
            String word = s.substring(start, i);
            skipSpace();
            return word;
        }

        private IllegalArgumentException syntax(String msg) {
            return new IllegalArgumentException(
                    msg + " [" + identity + " " + s + "]");
        }
    }

    private Map<String, Access> accessMap;
    private Properties originalProps;
    private String accessFileName;
}<|MERGE_RESOLUTION|>--- conflicted
+++ resolved
@@ -310,21 +310,6 @@
                     }
                 });
         if (s == null) return; /* security has not been enabled */
-<<<<<<< HEAD
-        final Set<Principal> principals = s.getPrincipals();
-        for (Principal p : principals) {
-            String grantedAccessLevel;
-            synchronized (props) {
-                grantedAccessLevel = props.getProperty(p.getName());
-            }
-            if (grantedAccessLevel != null) {
-                if (accessLevel.equals(READONLY) &&
-                    (grantedAccessLevel.equals(READONLY) ||
-                     grantedAccessLevel.equals(READWRITE)))
-                    return;
-                if (accessLevel.equals(READWRITE) &&
-                    grantedAccessLevel.equals(READWRITE))
-=======
         final Set principals = s.getPrincipals();
         String newPropertyValue = null;
         for (Iterator i = principals.iterator(); i.hasNext(); ) {
@@ -353,7 +338,6 @@
                         throw new AssertionError();
                 }
                 if (ok)
->>>>>>> d71d86b2
                     return;
             }
         }
@@ -413,16 +397,6 @@
         }
     }
 
-<<<<<<< HEAD
-    private void checkValues(Properties props) {
-        Collection<?> c = props.values();
-        for (Iterator<?> i = c.iterator(); i.hasNext(); ) {
-            final String accessLevel = (String) i.next();
-            if (!accessLevel.equals(READONLY) &&
-                !accessLevel.equals(READWRITE)) {
-                throw new IllegalArgumentException(
-                    "Syntax error in access level entry [" + accessLevel + "]");
-=======
     private static class Parser {
         private final static int EOS = -1;  // pseudo-codepoint "end of string"
         static {
@@ -486,7 +460,6 @@
                     parseCreate(createClasses);
                 else
                     throw syntax("Unrecognized keyword " + type);
->>>>>>> d71d86b2
             }
             return new Access(true, unregister, createClasses);
         }

--- conflicted
+++ resolved
@@ -1,10 +1,6 @@
 #!/bin/sh
 #
-<<<<<<< HEAD
-# Copyright (c) 2012, Oracle and/or its affiliates. All rights reserved.
-=======
 # Copyright (c) 2012, 2021, Oracle and/or its affiliates. All rights reserved.
->>>>>>> 1e83e30d
 # Copyright (c) 2021, Azul Systems, Inc. All rights reserved.
 # DO NOT ALTER OR REMOVE COPYRIGHT NOTICES OR THIS FILE HEADER.
 #
@@ -115,7 +111,6 @@
   fi
 fi
 
-<<<<<<< HEAD
 
 # Test and fix cpu on macos-aarch64, uname -p reports arm, buildsys expects aarch64
 echo $OUT | grep arm-apple-darwin > /dev/null 2> /dev/null
@@ -123,10 +118,6 @@
   # The GNU version of uname may be on the PATH which reports arm64 instead
   echo $OUT | grep arm64-apple-darwin > /dev/null 2> /dev/null
 fi
-=======
-# Test and fix cpu on macos-aarch64, uname -p reports arm, buildsys expects aarch64
-echo $OUT | grep arm-apple-darwin > /dev/null 2> /dev/null
->>>>>>> 1e83e30d
 if test $? = 0; then
   if [ `uname -m` = arm64 ]; then
     OUT=aarch64`echo $OUT | sed -e 's/[^-]*//'`

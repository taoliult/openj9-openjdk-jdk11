#
<<<<<<< HEAD
# Copyright (c) 2011, 2020, Oracle and/or its affiliates. All rights reserved.
=======
# Copyright (c) 2011, 2021, Oracle and/or its affiliates. All rights reserved.
>>>>>>> b7d11d1f
# DO NOT ALTER OR REMOVE COPYRIGHT NOTICES OR THIS FILE HEADER.
#
# This code is free software; you can redistribute it and/or modify it
# under the terms of the GNU General Public License version 2 only, as
# published by the Free Software Foundation.  Oracle designates this
# particular file as subject to the "Classpath" exception as provided
# by Oracle in the LICENSE file that accompanied this code.
#
# This code is distributed in the hope that it will be useful, but WITHOUT
# ANY WARRANTY; without even the implied warranty of MERCHANTABILITY or
# FITNESS FOR A PARTICULAR PURPOSE.  See the GNU General Public License
# version 2 for more details (a copy is included in the LICENSE file that
# accompanied this code).
#
# You should have received a copy of the GNU General Public License version
# 2 along with this work; if not, write to the Free Software Foundation,
# Inc., 51 Franklin St, Fifth Floor, Boston, MA 02110-1301 USA.
#
# Please contact Oracle, 500 Oracle Parkway, Redwood Shores, CA 94065 USA
# or visit www.oracle.com if you need additional information or have any
# questions.
#

################################################################################
# The order of these defines the priority by which we try to find them.
VALID_VS_VERSIONS="2017 2019 2022 2013 2015 2012 2010"

VS_DESCRIPTION_2010="Microsoft Visual Studio 2010"
VS_VERSION_INTERNAL_2010=100
VS_MSVCR_2010=msvcr100.dll
# We don't use msvcp on Visual Studio 2010
#VS_MSVCP_2010=msvcp100.dll
VS_ENVVAR_2010="VS100COMNTOOLS"
VS_VS_INSTALLDIR_2010="Microsoft Visual Studio 10.0"
VS_SDK_INSTALLDIR_2010="Microsoft SDKs/Windows/v7.1"
VS_VS_PLATFORM_NAME_2010="v100"
VS_SDK_PLATFORM_NAME_2010="Windows7.1SDK"
VS_SUPPORTED_2010=false

VS_DESCRIPTION_2012="Microsoft Visual Studio 2012"
VS_VERSION_INTERNAL_2012=110
VS_MSVCR_2012=msvcr110.dll
VS_MSVCP_2012=msvcp110.dll
VS_ENVVAR_2012="VS110COMNTOOLS"
VS_VS_INSTALLDIR_2012="Microsoft Visual Studio 11.0"
VS_SDK_INSTALLDIR_2012=
VS_VS_PLATFORM_NAME_2012="v110"
VS_SDK_PLATFORM_NAME_2012=
VS_SUPPORTED_2012=false

VS_DESCRIPTION_2013="Microsoft Visual Studio 2013"
VS_VERSION_INTERNAL_2013=120
VS_MSVCR_2013=msvcr120.dll
VS_MSVCP_2013=msvcp120.dll
VS_ENVVAR_2013="VS120COMNTOOLS"
VS_VS_INSTALLDIR_2013="Microsoft Visual Studio 12.0"
VS_SDK_INSTALLDIR_2013=
VS_VS_PLATFORM_NAME_2013="v120"
VS_SDK_PLATFORM_NAME_2013=
VS_SUPPORTED_2013=false

VS_DESCRIPTION_2015="Microsoft Visual Studio 2015"
VS_VERSION_INTERNAL_2015=140
VS_MSVCR_2015=vcruntime140.dll
VS_MSVCP_2015=msvcp140.dll
VS_ENVVAR_2015="VS140COMNTOOLS"
VS_VS_INSTALLDIR_2015="Microsoft Visual Studio 14.0"
VS_SDK_INSTALLDIR_2015=
VS_VS_PLATFORM_NAME_2015="v140"
VS_SDK_PLATFORM_NAME_2015=
# The vcvars of 2015 breaks if 2017 is also installed. Work around this by
# explicitly specifying Windows Kit 8.1 to be used.
VS_ENV_ARGS_2015="8.1"
VS_SUPPORTED_2015=false

VS_DESCRIPTION_2017="Microsoft Visual Studio 2017"
VS_VERSION_INTERNAL_2017=141
VS_MSVCR_2017=vcruntime140.dll
VS_MSVCP_2017=msvcp140.dll
VS_ENVVAR_2017="VS150COMNTOOLS"
VS_USE_UCRT_2017="true"
VS_VS_INSTALLDIR_2017="Microsoft Visual Studio/2017"
VS_EDITIONS_2017="BuildTools Community Professional Enterprise"
VS_SDK_INSTALLDIR_2017=
VS_VS_PLATFORM_NAME_2017="v141"
VS_SDK_PLATFORM_NAME_2017=
VS_SUPPORTED_2017=true
VS_TOOLSET_SUPPORTED_2017=true

VS_DESCRIPTION_2019="Microsoft Visual Studio 2019"
VS_VERSION_INTERNAL_2019=142
VS_MSVCR_2019=vcruntime140.dll
VS_VCRUNTIME_1_2019=vcruntime140_1.dll
VS_MSVCP_2019=msvcp140.dll
VS_ENVVAR_2019="VS160COMNTOOLS"
VS_USE_UCRT_2019="true"
VS_VS_INSTALLDIR_2019="Microsoft Visual Studio/2019"
VS_EDITIONS_2019="BuildTools Community Professional Enterprise"
VS_SDK_INSTALLDIR_2019=
VS_VS_PLATFORM_NAME_2019="v142"
VS_SDK_PLATFORM_NAME_2019=
VS_SUPPORTED_2019=false
VS_TOOLSET_SUPPORTED_2019=false

VS_DESCRIPTION_2022="Microsoft Visual Studio 2022"
VS_VERSION_INTERNAL_2022=143
VS_MSVCR_2022=vcruntime140.dll
VS_VCRUNTIME_1_2022=vcruntime140_1.dll
VS_MSVCP_2022=msvcp140.dll
VS_ENVVAR_2022="VS170COMNTOOLS"
VS_USE_UCRT_2022="true"
VS_VS_INSTALLDIR_2022="Microsoft Visual Studio/2022"
VS_EDITIONS_2022="BuildTools Community Professional Enterprise"
VS_SDK_INSTALLDIR_2022=
VS_VS_PLATFORM_NAME_2022="v143"
VS_SDK_PLATFORM_NAME_2022=
VS_SUPPORTED_2022=true
VS_TOOLSET_SUPPORTED_2022=true

################################################################################

AC_DEFUN([TOOLCHAIN_CHECK_POSSIBLE_VISUAL_STUDIO_ROOT],
[
  if test "x$VS_ENV_CMD" = x; then
    VS_VERSION="$1"
    VS_BASE="$2"
    METHOD="$3"

    UTIL_REWRITE_AS_UNIX_PATH(VS_BASE)
    # In VS 2017 and VS 2019, the default installation is in a subdir named after the edition.
    # Find the first one present and use that.
    if test "x$VS_EDITIONS" != x; then
      for edition in $VS_EDITIONS; do
        if test -d "$VS_BASE/$edition"; then
          VS_BASE="$VS_BASE/$edition"
          break
        fi
      done
    fi

    if test -d "$VS_BASE"; then
      AC_MSG_NOTICE([Found Visual Studio installation at $VS_BASE using $METHOD])
      if test "x$OPENJDK_TARGET_CPU" = xx86; then
        VCVARSFILES="vc/bin/vcvars32.bat vc/auxiliary/build/vcvars32.bat"
      elif test "x$OPENJDK_TARGET_CPU" = xx86_64; then
        VCVARSFILES="vc/bin/amd64/vcvars64.bat vc/bin/x86_amd64/vcvarsx86_amd64.bat \
            vc/auxiliary/build/vcvarsx86_amd64.bat vc/auxiliary/build/vcvars64.bat"
      elif test "x$OPENJDK_TARGET_CPU" = xaarch64; then
        # for host x86-64, target aarch64
        VCVARSFILES="vc/auxiliary/build/vcvarsamd64_arm64.bat \
            vc/auxiliary/build/vcvarsx86_arm64.bat"
      fi

      for VCVARSFILE in $VCVARSFILES; do
        if test -f "$VS_BASE/$VCVARSFILE"; then
          VS_ENV_CMD="$VS_BASE/$VCVARSFILE"
          break
        fi
      done

      if test "x$VS_ENV_CMD" = x; then
        AC_MSG_NOTICE([Warning: None of $VCVARSFILES were found, Visual Studio installation not recognized. Ignoring])
      else
        # PLATFORM_TOOLSET is used during the compilation of the freetype sources
        # (see 'LIB_BUILD_FREETYPE' in libraries.m4) and must be one of 'v100',
        # 'v110' or 'v120' for VS 2010, 2012 or VS2013
        eval PLATFORM_TOOLSET="\${VS_VS_PLATFORM_NAME_${VS_VERSION}}"
      fi
    fi
  fi
])

################################################################################

AC_DEFUN([TOOLCHAIN_CHECK_POSSIBLE_WIN_SDK_ROOT],
[
  if test "x$VS_ENV_CMD" = x; then
    VS_VERSION="$1"
    WIN_SDK_BASE="$2"
    METHOD="$3"
    UTIL_REWRITE_AS_UNIX_PATH(WIN_SDK_BASE)
    if test -d "$WIN_SDK_BASE"; then
      # There have been cases of partial or broken SDK installations. A missing
      # lib dir is not going to work.
      if test ! -d "$WIN_SDK_BASE/lib"; then
        AC_MSG_NOTICE([Found Windows SDK installation at $WIN_SDK_BASE using $METHOD])
        AC_MSG_NOTICE([Warning: Installation is broken, lib dir is missing. Ignoring])
      elif test -f "$WIN_SDK_BASE/Bin/SetEnv.Cmd"; then
        AC_MSG_NOTICE([Found Windows SDK installation at $WIN_SDK_BASE using $METHOD])
        VS_ENV_CMD="$WIN_SDK_BASE/Bin/SetEnv.Cmd"
        if test "x$OPENJDK_TARGET_CPU" = xx86; then
          VS_ENV_ARGS="/x86"
        elif test "x$OPENJDK_TARGET_CPU" = xx86_64; then
          VS_ENV_ARGS="/x64"
        elif test "x$OPENJDK_TARGET_CPU" = xaarch64; then
          VS_ENV_ARGS="/arm64"
        fi
        # PLATFORM_TOOLSET is used during the compilation of the freetype sources (see
        # 'LIB_BUILD_FREETYPE' in libraries.m4) and must be 'Windows7.1SDK' for Windows7.1SDK
        # TODO: improve detection for other versions of SDK
        eval PLATFORM_TOOLSET="\${VS_SDK_PLATFORM_NAME_${VS_VERSION}}"
      else
        AC_MSG_NOTICE([Found Windows SDK installation at $WIN_SDK_BASE using $METHOD])
        AC_MSG_NOTICE([Warning: Installation is broken, SetEnv.Cmd is missing. Ignoring])
      fi
    fi
  fi
])

################################################################################
# Finds the bat or cmd file in Visual Studio or the SDK that sets up a proper
# build environment and assigns it to VS_ENV_CMD
AC_DEFUN([TOOLCHAIN_FIND_VISUAL_STUDIO_BAT_FILE],
[
  # VS2017 provides the option to install previous minor versions of the MSVC
  # toolsets. It is not possible to directly download earlier minor versions of
  # VS2017 and in order to build with a previous minor compiler toolset version,
  # it is now possible to compile with earlier minor versions by passing
  # -vcvars_ver=<toolset_version> argument to vcvarsall.bat.
  AC_ARG_WITH(msvc-toolset-version, [AS_HELP_STRING([--with-msvc-toolset-version],
      [specific MSVC toolset version to use, passed as -vcvars_ver argument to
       pass to vcvarsall.bat (Windows only)])])

  VS_VERSION="$1"
  eval VS_COMNTOOLS_VAR="\${VS_ENVVAR_${VS_VERSION}}"
  eval VS_COMNTOOLS="\$${VS_COMNTOOLS_VAR}"
  eval VS_INSTALL_DIR="\${VS_VS_INSTALLDIR_${VS_VERSION}}"
  eval VS_EDITIONS="\${VS_EDITIONS_${VS_VERSION}}"
  eval SDK_INSTALL_DIR="\${VS_SDK_INSTALLDIR_${VS_VERSION}}"
  eval VS_ENV_ARGS="\${VS_ENV_ARGS_${VS_VERSION}}"
  eval VS_TOOLSET_SUPPORTED="\${VS_TOOLSET_SUPPORTED_${VS_VERSION}}"

  VS_ENV_CMD=""

  # When using --with-tools-dir, assume it points to the correct and default
  # version of Visual Studio or that --with-toolchain-version was also set.
  if test "x$with_tools_dir" != x; then
    TOOLCHAIN_CHECK_POSSIBLE_VISUAL_STUDIO_ROOT([${VS_VERSION}],
        [$with_tools_dir/../..], [--with-tools-dir])
    TOOLCHAIN_CHECK_POSSIBLE_VISUAL_STUDIO_ROOT([${VS_VERSION}],
        [$with_tools_dir/../../..], [--with-tools-dir])
    if test "x$VS_ENV_CMD" = x; then
      # Having specified an argument which is incorrect will produce an instant failure;
      # we should not go on looking
      AC_MSG_NOTICE([The path given by --with-tools-dir does not contain a valid])
      AC_MSG_NOTICE([Visual Studio installation. Please point to the VC/bin or VC/bin/amd64])
      AC_MSG_NOTICE([directory within the Visual Studio installation])
      AC_MSG_ERROR([Cannot locate a valid Visual Studio installation])
    fi
  fi

  if test "x$VS_COMNTOOLS" != x; then
    TOOLCHAIN_CHECK_POSSIBLE_VISUAL_STUDIO_ROOT([${VS_VERSION}],
        [$VS_COMNTOOLS/../..], [$VS_COMNTOOLS_VAR variable])
  fi
  if test "x$PROGRAMFILES" != x; then
    TOOLCHAIN_CHECK_POSSIBLE_VISUAL_STUDIO_ROOT([${VS_VERSION}],
        [$PROGRAMFILES/$VS_INSTALL_DIR], [well-known name])
  fi
  # Work around the insanely named ProgramFiles(x86) env variable
  PROGRAMFILES_X86="`env | $SED -n 's/^ProgramFiles(x86)=//p'`"
  if test "x$PROGRAMFILES_X86" != x; then
    TOOLCHAIN_CHECK_POSSIBLE_VISUAL_STUDIO_ROOT([${VS_VERSION}],
        [$PROGRAMFILES_X86/$VS_INSTALL_DIR], [well-known name])
  fi
  TOOLCHAIN_CHECK_POSSIBLE_VISUAL_STUDIO_ROOT([${VS_VERSION}],
      [C:/Program Files/$VS_INSTALL_DIR], [well-known name])
  TOOLCHAIN_CHECK_POSSIBLE_VISUAL_STUDIO_ROOT([${VS_VERSION}],
      [C:/Program Files (x86)/$VS_INSTALL_DIR], [well-known name])

  if test "x$SDK_INSTALL_DIR" != x; then
    if test "x$ProgramW6432" != x; then
      TOOLCHAIN_CHECK_POSSIBLE_WIN_SDK_ROOT([${VS_VERSION}],
          [$ProgramW6432/$SDK_INSTALL_DIR], [well-known name])
    fi
    if test "x$PROGRAMW6432" != x; then
      TOOLCHAIN_CHECK_POSSIBLE_WIN_SDK_ROOT([${VS_VERSION}],
          [$PROGRAMW6432/$SDK_INSTALL_DIR], [well-known name])
    fi
    if test "x$PROGRAMFILES" != x; then
      TOOLCHAIN_CHECK_POSSIBLE_WIN_SDK_ROOT([${VS_VERSION}],
          [$PROGRAMFILES/$SDK_INSTALL_DIR], [well-known name])
    fi
    TOOLCHAIN_CHECK_POSSIBLE_WIN_SDK_ROOT([${VS_VERSION}],
        [C:/Program Files/$SDK_INSTALL_DIR], [well-known name])
    TOOLCHAIN_CHECK_POSSIBLE_WIN_SDK_ROOT([${VS_VERSION}],
        [C:/Program Files (x86)/$SDK_INSTALL_DIR], [well-known name])
  fi

  if test "x$VS_TOOLSET_SUPPORTED" != x; then
    if test "x$with_msvc_toolset_version" != x; then
      VS_ENV_ARGS="$VS_ENV_ARGS -vcvars_ver=$with_msvc_toolset_version"
    fi
  fi
])

################################################################################

AC_DEFUN([TOOLCHAIN_FIND_VISUAL_STUDIO],
[
  AC_ARG_WITH(toolchain-version, [AS_HELP_STRING([--with-toolchain-version],
      [the version of the toolchain to look for, use '--help' to show possible values @<:@platform dependent@:>@])])

  if test "x$with_toolchain_version" = xlist; then
    # List all toolchains
    AC_MSG_NOTICE([The following toolchain versions are valid on this platform:])
    for version in $VALID_VS_VERSIONS; do
      eval VS_DESCRIPTION=\${VS_DESCRIPTION_$version}
      $PRINTF "  %-10s  %s\n" $version "$VS_DESCRIPTION"
    done

    exit 0
  elif test "x$DEVKIT_VS_VERSION" != x; then
    VS_VERSION=$DEVKIT_VS_VERSION
    TOOLCHAIN_VERSION=$VS_VERSION
    # If the devkit has a name, use that as description
    VS_DESCRIPTION="$DEVKIT_NAME"
    if test "x$VS_DESCRIPTION" = x; then
      eval VS_DESCRIPTION="\${VS_DESCRIPTION_${VS_VERSION}}"
    fi
    eval VS_VERSION_INTERNAL="\${VS_VERSION_INTERNAL_${VS_VERSION}}"
    eval MSVCR_NAME="\${VS_MSVCR_${VS_VERSION}}"
    eval VCRUNTIME_1_NAME="\${VS_VCRUNTIME_1_${VS_VERSION}}"
    eval MSVCP_NAME="\${VS_MSVCP_${VS_VERSION}}"
    eval USE_UCRT="\${VS_USE_UCRT_${VS_VERSION}}"
    eval VS_SUPPORTED="\${VS_SUPPORTED_${VS_VERSION}}"
    eval PLATFORM_TOOLSET="\${VS_VS_PLATFORM_NAME_${VS_VERSION}}"
    VS_PATH="$TOOLCHAIN_PATH:$PATH"

    # Convert DEVKIT_VS_INCLUDE into windows style VS_INCLUDE so that it
    # can still be exported as INCLUDE for compiler invocations without
    # SYSROOT_CFLAGS
    OLDIFS="$IFS"
    IFS=";"
    for i in $DEVKIT_VS_INCLUDE; do
      ipath=$i
      UTIL_REWRITE_AS_WINDOWS_MIXED_PATH([ipath])
      VS_INCLUDE="$VS_INCLUDE;$ipath"
    done
    # Convert DEVKIT_VS_LIB into VS_LIB so that it can still be exported
    # as LIB for compiler invocations without SYSROOT_LDFLAGS
    for i in $DEVKIT_VS_LIB; do
      libpath=$i
      UTIL_REWRITE_AS_WINDOWS_MIXED_PATH([libpath])
      VS_LIB="$VS_LIB;$libpath"
    done
    IFS="$OLDIFS"

    AC_MSG_NOTICE([Found devkit $VS_DESCRIPTION])

  elif test "x$with_toolchain_version" != x; then
    # User override; check that it is valid
    if test "x${VALID_VS_VERSIONS/$with_toolchain_version/}" = "x${VALID_VS_VERSIONS}"; then
      AC_MSG_NOTICE([Visual Studio version $with_toolchain_version is not valid.])
      AC_MSG_NOTICE([Valid Visual Studio versions: $VALID_VS_VERSIONS.])
      AC_MSG_ERROR([Cannot continue.])
    fi
    VS_VERSIONS_PROBE_LIST="$with_toolchain_version"
  else
    # No flag given, use default
    VS_VERSIONS_PROBE_LIST="$VALID_VS_VERSIONS"
  fi

  for VS_VERSION in $VS_VERSIONS_PROBE_LIST; do
    TOOLCHAIN_FIND_VISUAL_STUDIO_BAT_FILE([$VS_VERSION])
    if test "x$VS_ENV_CMD" != x; then
      TOOLCHAIN_VERSION=$VS_VERSION
      eval VS_DESCRIPTION="\${VS_DESCRIPTION_${VS_VERSION}}"
      eval VS_VERSION_INTERNAL="\${VS_VERSION_INTERNAL_${VS_VERSION}}"
      eval MSVCR_NAME="\${VS_MSVCR_${VS_VERSION}}"
      eval VCRUNTIME_1_NAME="\${VS_VCRUNTIME_1_${VS_VERSION}}"
      eval MSVCP_NAME="\${VS_MSVCP_${VS_VERSION}}"
      eval USE_UCRT="\${VS_USE_UCRT_${VS_VERSION}}"
      eval VS_SUPPORTED="\${VS_SUPPORTED_${VS_VERSION}}"
      # The rest of the variables are already evaled while probing
      AC_MSG_NOTICE([Found $VS_DESCRIPTION])
      break
    fi
  done

  TOOLCHAIN_DESCRIPTION="$VS_DESCRIPTION"
  if test "x$VS_SUPPORTED" = "xfalse"; then
    UNSUPPORTED_TOOLCHAIN_VERSION=yes
  fi
])

################################################################################
# Check if the VS env variables were setup prior to running configure.
# If not, then find vcvarsall.bat and run it automatically, and integrate
# the set env variables into the spec file.
AC_DEFUN([TOOLCHAIN_SETUP_VISUAL_STUDIO_ENV],
[
  # Store path to cygwin link.exe to help excluding it when searching for
  # VS linker. This must be done before changing the PATH when looking for VS.
  AC_PATH_PROG(CYGWIN_LINK, link)
  if test "x$CYGWIN_LINK" != x; then
    AC_MSG_CHECKING([if the first found link.exe is actually the Cygwin link tool])
    "$CYGWIN_LINK" --version > /dev/null
    if test $? -eq 0 ; then
      AC_MSG_RESULT([yes])
    else
      AC_MSG_RESULT([no])
      # This might be the VS linker. Don't exclude it later on.
      CYGWIN_LINK=""
    fi
  fi

  # First-hand choice is to locate and run the vsvars bat file.
  TOOLCHAIN_FIND_VISUAL_STUDIO

  # If we have a devkit, skip all of the below.
  if test "x$DEVKIT_VS_VERSION" = x; then
    if test "x$VS_ENV_CMD" != x; then
      # We have found a Visual Studio environment on disk, let's extract variables from the vsvars bat file.
      UTIL_FIXUP_EXECUTABLE(VS_ENV_CMD)

      # Lets extract the variables that are set by vcvarsall.bat/vsvars32.bat/vsvars64.bat
      AC_MSG_NOTICE([Trying to extract Visual Studio environment variables])

      # We need to create a couple of temporary files.
      VS_ENV_TMP_DIR="$CONFIGURESUPPORT_OUTPUTDIR/vs-env"
      $MKDIR -p $VS_ENV_TMP_DIR

      # Cannot use the VS10 setup script directly (since it only updates the DOS subshell environment).
      # Instead create a shell script which will set the relevant variables when run.
      WINPATH_VS_ENV_CMD="$VS_ENV_CMD"
      UTIL_REWRITE_AS_WINDOWS_MIXED_PATH([WINPATH_VS_ENV_CMD])
      WINPATH_BASH="$BASH"
      UTIL_REWRITE_AS_WINDOWS_MIXED_PATH([WINPATH_BASH])

      # Generate a DOS batch file which runs $VS_ENV_CMD, and then creates a shell
      # script (executable by bash) that will setup the important variables.
      EXTRACT_VC_ENV_BAT_FILE="$VS_ENV_TMP_DIR/extract-vs-env.bat"
      $ECHO "@echo off" >  $EXTRACT_VC_ENV_BAT_FILE
      # This will end up something like:
      # call C:/progra~2/micros~2.0/vc/bin/amd64/vcvars64.bat
      $ECHO "call $WINPATH_VS_ENV_CMD $VS_ENV_ARGS" >> $EXTRACT_VC_ENV_BAT_FILE
      # In some cases, the VS_ENV_CMD will change directory, change back so
      # the set-vs-env.sh ends up in the right place.
      $ECHO 'cd %~dp0' >> $EXTRACT_VC_ENV_BAT_FILE
      # These will end up something like:
      # C:/CygWin/bin/bash -c 'echo VS_PATH=\"$PATH\" > localdevenv.sh
      # The trailing space for everyone except PATH is no typo, but is needed due
      # to trailing \ in the Windows paths. These will be stripped later.
      $ECHO "$WINPATH_BASH -c 'echo VS_PATH="'\"$PATH\" > set-vs-env.sh' \
          >> $EXTRACT_VC_ENV_BAT_FILE
      $ECHO "$WINPATH_BASH -c 'echo VS_INCLUDE="'\"$INCLUDE\;$include \" >> set-vs-env.sh' \
          >> $EXTRACT_VC_ENV_BAT_FILE
      $ECHO "$WINPATH_BASH -c 'echo VS_LIB="'\"$LIB\;$lib \" >> set-vs-env.sh' \
          >> $EXTRACT_VC_ENV_BAT_FILE
      $ECHO "$WINPATH_BASH -c 'echo VCINSTALLDIR="'\"$VCINSTALLDIR \" >> set-vs-env.sh' \
          >> $EXTRACT_VC_ENV_BAT_FILE
      $ECHO "$WINPATH_BASH -c 'echo VCToolsRedistDir="'\"$VCToolsRedistDir \" >> set-vs-env.sh' \
          >> $EXTRACT_VC_ENV_BAT_FILE
      $ECHO "$WINPATH_BASH -c 'echo WindowsSdkDir="'\"$WindowsSdkDir \" >> set-vs-env.sh' \
          >> $EXTRACT_VC_ENV_BAT_FILE
      $ECHO "$WINPATH_BASH -c 'echo WINDOWSSDKDIR="'\"$WINDOWSSDKDIR \" >> set-vs-env.sh' \
          >> $EXTRACT_VC_ENV_BAT_FILE

      # Now execute the newly created bat file.
      # The | cat is to stop SetEnv.Cmd to mess with system colors on msys.
      # Change directory so we don't need to mess with Windows paths in redirects.
      cd $VS_ENV_TMP_DIR
      cmd /c extract-vs-env.bat | $CAT
      cd $CONFIGURE_START_DIR

      if test ! -s $VS_ENV_TMP_DIR/set-vs-env.sh; then
        AC_MSG_NOTICE([Could not succesfully extract the envionment variables needed for the VS setup.])
        AC_MSG_NOTICE([Try setting --with-tools-dir to the VC/bin directory within the VS installation])
        AC_MSG_NOTICE([or run "bash.exe -l" from a VS command prompt and then run configure from there.])
        AC_MSG_ERROR([Cannot continue])
      fi

      # Now set all paths and other env variables. This will allow the rest of
      # the configure script to find and run the compiler in the proper way.
      AC_MSG_NOTICE([Setting extracted environment variables])
      . $VS_ENV_TMP_DIR/set-vs-env.sh
      # Now we have VS_PATH, VS_INCLUDE, VS_LIB. For further checking, we
      # also define VCINSTALLDIR, WindowsSdkDir and WINDOWSSDKDIR.
    else
      # We did not find a vsvars bat file, let's hope we are run from a VS command prompt.
      AC_MSG_NOTICE([Cannot locate a valid Visual Studio installation, checking current environment])
    fi
  fi

  # At this point, we should have correct variables in the environment, or we can't continue.
  AC_MSG_CHECKING([for Visual Studio variables])

  if test "x$VCINSTALLDIR" != x || test "x$WindowsSDKDir" != x \
      || test "x$WINDOWSSDKDIR" != x || test "x$DEVKIT_NAME" != x; then
    if test "x$VS_INCLUDE" = x || test "x$VS_LIB" = x; then
      AC_MSG_RESULT([present but broken])
      AC_MSG_ERROR([Your VC command prompt seems broken, INCLUDE and/or LIB is missing.])
    else
      AC_MSG_RESULT([ok])
      # Remove any trailing "\" ";" and " " from the variables.
      VS_INCLUDE=`$ECHO "$VS_INCLUDE" | $SED -e 's/\\\\*;* *$//'`
      VS_LIB=`$ECHO "$VS_LIB" | $SED 's/\\\\*;* *$//'`
      VCINSTALLDIR=`$ECHO "$VCINSTALLDIR" | $SED 's/\\\\* *$//'`
      VCToolsRedistDir=`$ECHO "$VCToolsRedistDir" | $SED 's/\\\\* *$//'`
      WindowsSdkDir=`$ECHO "$WindowsSdkDir" | $SED 's/\\\\* *$//'`
      WINDOWSSDKDIR=`$ECHO "$WINDOWSSDKDIR" | $SED 's/\\\\* *$//'`
      if test -z "$WINDOWSSDKDIR"; then
        WINDOWSSDKDIR="$WindowsSdkDir"
      fi
      # Remove any paths containing # (typically F#) as that messes up make. This
      # is needed if visual studio was installed with F# support.
      VS_PATH=`$ECHO "$VS_PATH" | $SED 's/[[^:#]]*#[^:]*://g'`

      AC_SUBST(VS_PATH)
      AC_SUBST(VS_INCLUDE)
      AC_SUBST(VS_LIB)

      TOOLCHAIN_SETUP_VISUAL_STUDIO_SYSROOT_FLAGS
    fi
  else
    AC_MSG_RESULT([not found])

    if test "x$VS_ENV_CMD" = x; then
      AC_MSG_NOTICE([Cannot locate a valid Visual Studio or Windows SDK installation on disk,])
      AC_MSG_NOTICE([nor is this script run from a Visual Studio command prompt.])
    else
      AC_MSG_NOTICE([Running the extraction script failed.])
    fi
    AC_MSG_NOTICE([Try setting --with-tools-dir to the VC/bin directory within the VS installation])
    AC_MSG_NOTICE([or run "bash.exe -l" from a VS command prompt and then run configure from there.])
    AC_MSG_ERROR([Cannot continue])
  fi
])

AC_DEFUN([TOOLCHAIN_CHECK_POSSIBLE_MSVC_DLL],
[
  DLL_NAME="$1"
  POSSIBLE_MSVC_DLL="$2"
  METHOD="$3"
  if test -n "$POSSIBLE_MSVC_DLL" -a -e "$POSSIBLE_MSVC_DLL"; then
    AC_MSG_NOTICE([Found $DLL_NAME at $POSSIBLE_MSVC_DLL using $METHOD])

    # Need to check if the found msvcr is correct architecture
    AC_MSG_CHECKING([found $DLL_NAME architecture])
    MSVC_DLL_FILETYPE=`$FILE -b "$POSSIBLE_MSVC_DLL"`
    if test "x$OPENJDK_BUILD_OS_ENV" = "xwindows.msys"; then
      # The MSYS 'file' command returns "PE32 executable for MS Windows (DLL) (GUI) Intel 80386 32-bit"
      # on x32 and "PE32+ executable for MS Windows (DLL) (GUI) Mono/.Net assembly" on x64 systems.
      if test "x$OPENJDK_TARGET_CPU_BITS" = x32; then
        CORRECT_MSVCR_ARCH="PE32 executable"
      else
        CORRECT_MSVCR_ARCH="PE32+ executable"
      fi
    else
      if test "x$OPENJDK_TARGET_CPU" = xx86; then
        CORRECT_MSVCR_ARCH=386
      elif test "x$OPENJDK_TARGET_CPU" = xx86_64; then
        CORRECT_MSVCR_ARCH=x86-64
      elif test "x$OPENJDK_TARGET_CPU" = xaarch64; then
        # The cygwin 'file' command only returns "PE32+ executable (DLL) (console), for MS Windows",
        # without specifying which architecture it is for specifically. This has been fixed upstream.
        # https://github.com/file/file/commit/b849b1af098ddd530094bf779b58431395db2e10#diff-ff2eced09e6860de75057dd731d092aeR142
        CORRECT_MSVCR_ARCH="PE32+ executable"
      fi
    fi
    if $ECHO "$MSVC_DLL_FILETYPE" | $GREP "$CORRECT_MSVCR_ARCH" 2>&1 > /dev/null; then
      AC_MSG_RESULT([ok])
      MSVC_DLL="$POSSIBLE_MSVC_DLL"
      AC_MSG_CHECKING([for $DLL_NAME])
      AC_MSG_RESULT([$MSVC_DLL])
    else
      AC_MSG_RESULT([incorrect, ignoring])
      AC_MSG_NOTICE([The file type of the located $DLL_NAME is $MSVC_DLL_FILETYPE])
    fi
  fi
])

AC_DEFUN([TOOLCHAIN_SETUP_MSVC_DLL],
[
  DLL_NAME="$1"
  MSVC_DLL=

  if test "x$OPENJDK_TARGET_CPU" = xx86; then
    vs_target_cpu=x86
  elif test "x$OPENJDK_TARGET_CPU" = xx86_64; then
    vs_target_cpu=x64
  elif test "x$OPENJDK_TARGET_CPU" = xaarch64; then
    vs_target_cpu=arm64
  fi

  if test "x$MSVC_DLL" = x; then
    if test "x$VCINSTALLDIR" != x; then
      CYGWIN_VC_INSTALL_DIR="$VCINSTALLDIR"
      UTIL_FIXUP_PATH(CYGWIN_VC_INSTALL_DIR)
      if test "$VS_VERSION" -lt 2017; then
        # Probe: Using well-known location from Visual Studio 12.0 and older
        POSSIBLE_MSVC_DLL="$CYGWIN_VC_INSTALL_DIR/redist/$vs_target_cpu/Microsoft.VC${VS_VERSION_INTERNAL}.CRT/$DLL_NAME"
      else
        CYGWIN_VC_TOOLS_REDIST_DIR="$VCToolsRedistDir"
        UTIL_FIXUP_PATH(CYGWIN_VC_TOOLS_REDIST_DIR)
        # Probe: Using well-known location from VS 2017 and VS 2019
        POSSIBLE_MSVC_DLL="`ls $CYGWIN_VC_TOOLS_REDIST_DIR/$vs_target_cpu/Microsoft.VC${VS_VERSION_INTERNAL}.CRT/$DLL_NAME`"
      fi
      # In case any of the above finds more than one file, loop over them.
      for possible_msvc_dll in $POSSIBLE_MSVC_DLL; do
        $ECHO "POSSIBLE_MSVC_DLL $possible_msvc_dll"
        TOOLCHAIN_CHECK_POSSIBLE_MSVC_DLL([$DLL_NAME], [$possible_msvc_dll],
            [well-known location in VCINSTALLDIR])
      done
    fi
  fi

  if test "x$MSVC_DLL" = x; then
    # Probe: Check in the Boot JDK directory.
    POSSIBLE_MSVC_DLL="$BOOT_JDK/bin/$DLL_NAME"
    TOOLCHAIN_CHECK_POSSIBLE_MSVC_DLL([$DLL_NAME], [$POSSIBLE_MSVC_DLL],
        [well-known location in Boot JDK])
  fi

  if test "x$MSVC_DLL" = x; then
    # Probe: Look in the Windows system32 directory
    CYGWIN_SYSTEMROOT="$SYSTEMROOT"
    UTIL_REWRITE_AS_UNIX_PATH(CYGWIN_SYSTEMROOT)
    POSSIBLE_MSVC_DLL="$CYGWIN_SYSTEMROOT/system32/$DLL_NAME"
    TOOLCHAIN_CHECK_POSSIBLE_MSVC_DLL([$DLL_NAME], [$POSSIBLE_MSVC_DLL],
        [well-known location in SYSTEMROOT])
  fi

  if test "x$MSVC_DLL" = x; then
    # Probe: If Visual Studio Express is installed, there is usually one with the debugger
    if test "x$VS100COMNTOOLS" != x; then
      CYGWIN_VS_TOOLS_DIR="$VS100COMNTOOLS/.."
      UTIL_REWRITE_AS_UNIX_PATH(CYGWIN_VS_TOOLS_DIR)
      POSSIBLE_MSVC_DLL=`$FIND "$CYGWIN_VS_TOOLS_DIR" -name $DLL_NAME \
        | $GREP -i /$vs_target_cpu/ | $HEAD --lines 1`
      TOOLCHAIN_CHECK_POSSIBLE_MSVC_DLL([$DLL_NAME], [$POSSIBLE_MSVC_DLL],
          [search of VS100COMNTOOLS])
    fi
  fi

  if test "x$MSVC_DLL" = x; then
    # Probe: Search wildly in the VCINSTALLDIR. We've probably lost by now.
    # (This was the original behaviour; kept since it might turn something up)
    if test "x$CYGWIN_VC_INSTALL_DIR" != x; then
      if test "x$OPENJDK_TARGET_CPU" = xx86; then
        POSSIBLE_MSVC_DLL=`$FIND "$CYGWIN_VC_INSTALL_DIR" -name $DLL_NAME \
        | $GREP x86 | $GREP -v ia64 | $GREP -v x64 | $GREP -v arm64 | $HEAD --lines 1`
        if test "x$POSSIBLE_MSVC_DLL" = x; then
          # We're grasping at straws now...
          POSSIBLE_MSVC_DLL=`$FIND "$CYGWIN_VC_INSTALL_DIR" -name $DLL_NAME \
	      | $HEAD --lines 1`
        fi
      else
        POSSIBLE_MSVC_DLL=`$FIND "$CYGWIN_VC_INSTALL_DIR" -name $DLL_NAME \
          | $GREP $vs_target_cpu | $HEAD --lines 1`
      fi

      TOOLCHAIN_CHECK_POSSIBLE_MSVC_DLL([$DLL_NAME], [$POSSIBLE_MSVC_DLL],
          [search of VCINSTALLDIR])
    fi
  fi

  if test "x$MSVC_DLL" = x; then
    AC_MSG_CHECKING([for $DLL_NAME])
    AC_MSG_RESULT([no])
    AC_MSG_ERROR([Could not find $DLL_NAME. Please specify using --with-msvcr-dll.])
  fi
])

AC_DEFUN([TOOLCHAIN_SETUP_VS_RUNTIME_DLLS],
[
  AC_ARG_WITH(msvcr-dll, [AS_HELP_STRING([--with-msvcr-dll],
      [path to microsoft C runtime dll (msvcr*.dll) (Windows only) @<:@probed@:>@])])

  if test "x$with_msvcr_dll" != x; then
    # If given explicitly by user, do not probe. If not present, fail directly.
    TOOLCHAIN_CHECK_POSSIBLE_MSVC_DLL($MSVCR_NAME, [$with_msvcr_dll], [--with-msvcr-dll])
    if test "x$MSVC_DLL" = x; then
      AC_MSG_ERROR([Could not find a proper $MSVCR_NAME as specified by --with-msvcr-dll])
    fi
    MSVCR_DLL="$MSVC_DLL"
  elif test "x$DEVKIT_MSVCR_DLL" != x; then
    TOOLCHAIN_CHECK_POSSIBLE_MSVC_DLL($MSVCR_NAME, [$DEVKIT_MSVCR_DLL], [devkit])
    if test "x$MSVC_DLL" = x; then
      AC_MSG_ERROR([Could not find a proper $MSVCR_NAME as specified by devkit])
    fi
    MSVCR_DLL="$MSVC_DLL"
  else
    TOOLCHAIN_SETUP_MSVC_DLL([${MSVCR_NAME}])
    MSVCR_DLL="$MSVC_DLL"
  fi
  AC_SUBST(MSVCR_DLL)

  AC_ARG_WITH(msvcp-dll, [AS_HELP_STRING([--with-msvcp-dll],
      [path to microsoft C++ runtime dll (msvcp*.dll) (Windows only) @<:@probed@:>@])])

  if test "x$MSVCP_NAME" != "x"; then
    if test "x$with_msvcp_dll" != x; then
      # If given explicitly by user, do not probe. If not present, fail directly.
      TOOLCHAIN_CHECK_POSSIBLE_MSVC_DLL($MSVCP_NAME, [$with_msvcp_dll], [--with-msvcp-dll])
      if test "x$MSVC_DLL" = x; then
        AC_MSG_ERROR([Could not find a proper $MSVCP_NAME as specified by --with-msvcp-dll])
      fi
      MSVCP_DLL="$MSVC_DLL"
    elif test "x$DEVKIT_MSVCP_DLL" != x; then
      TOOLCHAIN_CHECK_POSSIBLE_MSVC_DLL($MSVCP_NAME, [$DEVKIT_MSVCP_DLL], [devkit])
      if test "x$MSVC_DLL" = x; then
        AC_MSG_ERROR([Could not find a proper $MSVCP_NAME as specified by devkit])
      fi
      MSVCP_DLL="$MSVC_DLL"
    else
      TOOLCHAIN_SETUP_MSVC_DLL([${MSVCP_NAME}])
      MSVCP_DLL="$MSVC_DLL"
    fi
    AC_SUBST(MSVCP_DLL)
  fi

  AC_ARG_WITH(vcruntime-1-dll, [AS_HELP_STRING([--with-vcruntime-1-dll],
<<<<<<< HEAD
      [path to microsoft C++ runtime dll (vcruntime*_1.dll) (Windows x64 only) @<:@probed@:>@])])
=======
      [path to microsoft C++ runtime dll (vcruntime*_1.dll) (Windows only) @<:@probed@:>@])])
>>>>>>> b7d11d1f

  if test "x$VCRUNTIME_1_NAME" != "x" && test "x$OPENJDK_TARGET_CPU" = xx86_64; then
    if test "x$with_vcruntime_1_dll" != x; then
      # If given explicitly by user, do not probe. If not present, fail directly.
      TOOLCHAIN_CHECK_POSSIBLE_MSVC_DLL($VCRUNTIME_1_NAME, [$with_vcruntime_1_dll],
          [--with-vcruntime-1-dll])
      if test "x$MSVC_DLL" = x; then
        AC_MSG_ERROR([Could not find a proper $VCRUNTIME_1_NAME as specified by --with-vcruntime-1-dll])
      fi
      VCRUNTIME_1_DLL="$MSVC_DLL"
    elif test "x$DEVKIT_VCRUNTIME_1_DLL" != x; then
      TOOLCHAIN_CHECK_POSSIBLE_MSVC_DLL($VCRUNTIME_1_NAME, [$DEVKIT_VCRUNTIME_1_DLL], [devkit])
      if test "x$MSVC_DLL" = x; then
        AC_MSG_ERROR([Could not find a proper $VCRUNTIME_1_NAME as specified by devkit])
      fi
      VCRUNTIME_1_DLL="$MSVC_DLL"
    else
      TOOLCHAIN_SETUP_MSVC_DLL([${VCRUNTIME_1_NAME}])
      VCRUNTIME_1_DLL="$MSVC_DLL"
    fi
<<<<<<< HEAD
  fi
  AC_SUBST(VCRUNTIME_1_DLL)
=======
    AC_SUBST(VCRUNTIME_1_DLL)
  fi
>>>>>>> b7d11d1f

  AC_ARG_WITH(ucrt-dll-dir, [AS_HELP_STRING([--with-ucrt-dll-dir],
      [path to Microsoft Windows Kit UCRT DLL dir (Windows only) @<:@probed@:>@])])

  if test "x$USE_UCRT" = "xtrue"; then
    AC_MSG_CHECKING([for UCRT DLL dir])
    if test "x$with_ucrt_dll_dir" != x; then
      if test -z "$(ls -d "$with_ucrt_dll_dir/"*.dll 2> /dev/null)"; then
        AC_MSG_RESULT([no])
        AC_MSG_ERROR([Could not find any dlls in $with_ucrt_dll_dir])
      else
        AC_MSG_RESULT([$with_ucrt_dll_dir])
        UCRT_DLL_DIR="$with_ucrt_dll_dir"
        UTIL_FIXUP_PATH([UCRT_DLL_DIR])
      fi
    elif test "x$DEVKIT_UCRT_DLL_DIR" != "x"; then
      UCRT_DLL_DIR="$DEVKIT_UCRT_DLL_DIR"
      AC_MSG_RESULT($UCRT_DLL_DIR)
    else
      CYGWIN_WINDOWSSDKDIR="${WINDOWSSDKDIR}"
      UTIL_FIXUP_PATH([CYGWIN_WINDOWSSDKDIR])
      dll_subdir=$OPENJDK_TARGET_CPU
      if test "x$OPENJDK_TARGET_CPU" = "xaarch64"; then
        dll_subdir="arm64"
      elif test "x$OPENJDK_TARGET_CPU" = "xx86_64"; then
        dll_subdir="x64"
      elif test "x$OPENJDK_TARGET_CPU" = "xx86"; then
        dll_subdir="x86"
      fi
      UCRT_DLL_DIR="$CYGWIN_WINDOWSSDKDIR/Redist/ucrt/DLLs/$dll_subdir"
      if test -z "$(ls -d "$UCRT_DLL_DIR/"*.dll 2> /dev/null)"; then
        # Try with version subdir
        UCRT_DLL_DIR="`ls -d $CYGWIN_WINDOWSSDKDIR/Redist/*/ucrt/DLLs/$dll_subdir \
            2> /dev/null | $SORT -d | $HEAD -n1`"
        if test -z "$UCRT_DLL_DIR" \
            || test -z "$(ls -d "$UCRT_DLL_DIR/"*.dll 2> /dev/null)"; then
          AC_MSG_RESULT([no])
          AC_MSG_ERROR([Could not find any dlls in $UCRT_DLL_DIR])
        else
          AC_MSG_RESULT($UCRT_DLL_DIR)
        fi
      else
        AC_MSG_RESULT($UCRT_DLL_DIR)
      fi
    fi
  else
    UCRT_DLL_DIR=
  fi
  AC_SUBST(UCRT_DLL_DIR)
])

# Setup the sysroot flags and add them to global CFLAGS and LDFLAGS so
# that configure can use them while detecting compilers.
# TOOLCHAIN_TYPE is available here.
# Param 1 - Optional prefix to all variables. (e.g BUILD_)
AC_DEFUN([TOOLCHAIN_SETUP_VISUAL_STUDIO_SYSROOT_FLAGS],
[
  # Convert $1VS_INCLUDE into $1SYSROOT_CFLAGS
  OLDIFS="$IFS"
  IFS=";"
  for i in [$]$1VS_INCLUDE; do
    ipath=$i
    # Only process non-empty elements
    if test "x$ipath" != x; then
      IFS="$OLDIFS"
      # Check that directory exists before calling fixup_path
      testpath=$ipath
      UTIL_REWRITE_AS_UNIX_PATH([testpath])
      if test -d "$testpath"; then
        UTIL_FIXUP_PATH([ipath])
        $1SYSROOT_CFLAGS="[$]$1SYSROOT_CFLAGS -I$ipath"
      fi
      IFS=";"
    fi
  done
  # Convert $1VS_LIB into $1SYSROOT_LDFLAGS
  for i in [$]$1VS_LIB; do
    libpath=$i
    # Only process non-empty elements
    if test "x$libpath" != x; then
      IFS="$OLDIFS"
      # Check that directory exists before calling fixup_path
      testpath=$libpath
      UTIL_REWRITE_AS_UNIX_PATH([testpath])
      if test -d "$testpath"; then
        UTIL_FIXUP_PATH([libpath])
        $1SYSROOT_LDFLAGS="[$]$1SYSROOT_LDFLAGS -libpath:$libpath"
      fi
      IFS=";"
    fi
  done
  IFS="$OLDIFS"

  AC_SUBST($1SYSROOT_CFLAGS)
  AC_SUBST($1SYSROOT_LDFLAGS)
])<|MERGE_RESOLUTION|>--- conflicted
+++ resolved
@@ -1,9 +1,5 @@
 #
-<<<<<<< HEAD
-# Copyright (c) 2011, 2020, Oracle and/or its affiliates. All rights reserved.
-=======
 # Copyright (c) 2011, 2021, Oracle and/or its affiliates. All rights reserved.
->>>>>>> b7d11d1f
 # DO NOT ALTER OR REMOVE COPYRIGHT NOTICES OR THIS FILE HEADER.
 #
 # This code is free software; you can redistribute it and/or modify it
@@ -718,11 +714,7 @@
   fi
 
   AC_ARG_WITH(vcruntime-1-dll, [AS_HELP_STRING([--with-vcruntime-1-dll],
-<<<<<<< HEAD
-      [path to microsoft C++ runtime dll (vcruntime*_1.dll) (Windows x64 only) @<:@probed@:>@])])
-=======
       [path to microsoft C++ runtime dll (vcruntime*_1.dll) (Windows only) @<:@probed@:>@])])
->>>>>>> b7d11d1f
 
   if test "x$VCRUNTIME_1_NAME" != "x" && test "x$OPENJDK_TARGET_CPU" = xx86_64; then
     if test "x$with_vcruntime_1_dll" != x; then
@@ -743,13 +735,8 @@
       TOOLCHAIN_SETUP_MSVC_DLL([${VCRUNTIME_1_NAME}])
       VCRUNTIME_1_DLL="$MSVC_DLL"
     fi
-<<<<<<< HEAD
-  fi
-  AC_SUBST(VCRUNTIME_1_DLL)
-=======
     AC_SUBST(VCRUNTIME_1_DLL)
   fi
->>>>>>> b7d11d1f
 
   AC_ARG_WITH(ucrt-dll-dir, [AS_HELP_STRING([--with-ucrt-dll-dir],
       [path to Microsoft Windows Kit UCRT DLL dir (Windows only) @<:@probed@:>@])])

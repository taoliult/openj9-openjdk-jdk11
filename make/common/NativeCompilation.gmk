#
# Copyright (c) 2011, 2015, Oracle and/or its affiliates. All rights reserved.
# DO NOT ALTER OR REMOVE COPYRIGHT NOTICES OR THIS FILE HEADER.
#
# This code is free software; you can redistribute it and/or modify it
# under the terms of the GNU General Public License version 2 only, as
# published by the Free Software Foundation.  Oracle designates this
# particular file as subject to the "Classpath" exception as provided
# by Oracle in the LICENSE file that accompanied this code.
#
# This code is distributed in the hope that it will be useful, but WITHOUT
# ANY WARRANTY; without even the implied warranty of MERCHANTABILITY or
# FITNESS FOR A PARTICULAR PURPOSE.  See the GNU General Public License
# version 2 for more details (a copy is included in the LICENSE file that
# accompanied this code).
#
# You should have received a copy of the GNU General Public License version
# 2 along with this work; if not, write to the Free Software Foundation,
# Inc., 51 Franklin St, Fifth Floor, Boston, MA 02110-1301 USA.
#
# Please contact Oracle, 500 Oracle Parkway, Redwood Shores, CA 94065 USA
# or visit www.oracle.com if you need additional information or have any
# questions.
#

# When you read this source. Remember that $(sort ...) has the side effect
# of removing duplicates. It is actually this side effect that is
# desired whenever sort is used below!

ifndef _NATIVE_COMPILATION_GMK
_NATIVE_COMPILATION_GMK := 1

ifeq (,$(_MAKEBASE_GMK))
  $(error You must include MakeBase.gmk prior to including NativeCompilation.gmk)
endif

################################################################################
# Define a native toolchain configuration that can be used by
# SetupNativeCompilation calls
#
# Parameter 1 is the name of the toolchain definition
#
# Remaining parameters are named arguments:
#   EXTENDS - Optional parent definition to get defaults from
#   CC - The C compiler
#   CXX - The C++ compiler
#   LD - The Linker
#   AR - Static linker
#   AS - Assembler
#   MT - Windows MT tool
#   RC - Windows RC tool
#   STRIP - The tool to use for stripping debug symbols
#   SYSROOT_CFLAGS - Compiler flags for using the specific sysroot
#   SYSROOT_LDFLAGS - Linker flags for using the specific sysroot
DefineNativeToolchain = $(NamedParamsMacroTemplate)
define DefineNativeToolchainBody
  # If extending another definition, get default values from that,
  # otherwise, nothing more needs to be done as variable assignments
  # already happened in NamedParamsMacroTemplate.
  ifneq ($$($1_EXTENDS), )
    $$(call SetIfEmpty, $1_CC, $$($$($1_EXTENDS)_CC))
    $$(call SetIfEmpty, $1_CXX, $$($$($1_EXTENDS)_CXX))
    $$(call SetIfEmpty, $1_LD, $$($$($1_EXTENDS)_LD))
    $$(call SetIfEmpty, $1_AR, $$($$($1_EXTENDS)_AR))
    $$(call SetIfEmpty, $1_AS, $$($$($1_EXTENDS)_AS))
    $$(call SetIfEmpty, $1_MT, $$($$($1_EXTENDS)_MT))
    $$(call SetIfEmpty, $1_RC, $$($$($1_EXTENDS)_RC))
    $$(call SetIfEmpty, $1_STRIP, $$($$($1_EXTENDS)_STRIP))
    $$(call SetIfEmpty, $1_SYSROOT_CFLAGS, $$($$($1_EXTENDS)_SYSROOT_CFLAGS))
    $$(call SetIfEmpty, $1_SYSROOT_LDFLAGS, $$($$($1_EXTENDS)_SYSROOT_LDFLAGS))
  endif
endef

# Create a default toolchain with the main compiler and linker
$(eval $(call DefineNativeToolchain, TOOLCHAIN_DEFAULT, \
    CC := $(CC), \
    CXX := $(CXX), \
    LD := $(LD), \
    AR := $(AR), \
    AS := $(AS), \
    MT := $(MT), \
    RC := $(RC), \
    STRIP := $(STRIP), \
    SYSROOT_CFLAGS := $(SYSROOT_CFLAGS), \
    SYSROOT_LDFLAGS := $(SYSROOT_LDFLAGS), \
))

# Create a toolchain where linking is done with the C++ linker
$(eval $(call DefineNativeToolchain, TOOLCHAIN_LINK_CXX, \
    EXTENDS := TOOLCHAIN_DEFAULT, \
    LD := $(LDCXX), \
))

# Create a toolchain with the BUILD compiler, used for build tools that
# are to be run during the build.
# The BUILD_SYSROOT_*FLAGS variables are empty for now.
$(eval $(call DefineNativeToolchain, TOOLCHAIN_BUILD, \
    EXTENDS := TOOLCHAIN_DEFAULT, \
    CC := $(BUILD_CC), \
    LD := $(BUILD_LD), \
    SYSROOT_CFLAGS := $(BUILD_SYSROOT_CFLAGS), \
    SYSROOT_LDFLAGS := $(BUILD_SYSROOT_LDFLAGS), \
))

################################################################################

# Extensions of files handled by this macro.
NATIVE_SOURCE_EXTENSIONS := %.s %.c %.cpp %.cc %.m %.mm

# Replaces native source extensions with the object file extension in a string.
# Param 1: the string containing source file names with extensions
# The surrounding strip is needed to keep additional whitespace out
define replace_with_obj_extension
$(strip \
  $(foreach extension, $(NATIVE_SOURCE_EXTENSIONS), \
      $(patsubst $(extension),%$(OBJ_SUFFIX),$(filter $(extension),$1))) \
)
endef

ifeq ($(OPENJDK_BUILD_OS_ENV), windows.cygwin)
  UNIX_PATH_PREFIX := /cygdrive
else ifeq ($(OPENJDK_BUILD_OS_ENV), windows.msys)
  UNIX_PATH_PREFIX :=
endif

# This pattern is used to transform the output of the microsoft CL compiler
# into a make syntax dependency file (.d)
WINDOWS_SHOWINCLUDE_SED_PATTERN := \
    -e '/^Note: including file:/!d' \
    -e 's|Note: including file: *||' \
    -e 's|\\|/|g' \
    -e 's|^\([a-zA-Z]\):|$(UNIX_PATH_PREFIX)/\1|g' \
    -e '\|$(TOPDIR)|I !d' \
    -e 's|$$$$| \\|g' \
    #

# This pattern is used to transform a dependency file (.d) to a list
# of make targets for dependent files (.d.targets)
DEPENDENCY_TARGET_SED_PATTERN := \
    -e 's/\#.*//' \
    -e 's/^[^:]*: *//' \
    -e 's/ *\\$$$$//' \
    -e 's/^[	 ]*//' \
    -e '/^$$$$/ d' \
    -e 's/$$$$/ :/' \
    #

define add_native_source
  # param 1 = BUILD_MYPACKAGE
  # parma 2 = the source file name (..../alfa.c or .../beta.cpp)
  # param 3 = the bin dir that stores all .o (.obj) and .d files.
  # param 4 = the c flags to the compiler
  # param 5 = the c compiler
  # param 6 = the c++ flags to the compiler
  # param 7 = the c++ compiler
  # param 8 = the flags to the assembler

  ifneq (,$$(filter %.c,$2))
    # Compile as a C file
    $1_$2_FLAGS=$(CFLAGS_CCACHE) $4 $$($1_$(notdir $2)_CFLAGS) -DTHIS_FILE='"$$(<F)"' -c
    $1_$2_COMP=$5
    $1_$2_DEP_FLAG:=$(C_FLAG_DEPS)
  else ifneq (,$$(filter %.m,$2))
    # Compile as an Objective-C file
    $1_$2_FLAGS=-x objective-c $(CFLAGS_CCACHE) $4 $$($1_$(notdir $2)_CFLAGS) -DTHIS_FILE='"$$(<F)"' -c
    $1_$2_COMP=$5
    $1_$2_DEP_FLAG:=$(C_FLAG_DEPS)
  else ifneq (,$$(filter %.s,$2))
    # Compile as assembler file
    $1_$2_FLAGS=$8 -DTHIS_FILE='"$$(<F)"'
    $1_$2_COMP=$(AS)
    $1_$2_DEP_FLAG:=
  else ifneq (,$$(filter %.cpp,$2)$$(filter %.cc,$2)$$(filter %.mm,$2))
    # Compile as a C++ or Objective-C++ file
    $1_$2_FLAGS=$(CFLAGS_CCACHE) $6 $$($1_$(notdir $2)_CXXFLAGS) -DTHIS_FILE='"$$(<F)"' -c
    $1_$2_COMP=$7
    $1_$2_DEP_FLAG:=$(CXX_FLAG_DEPS)
  else
    $$(error Internal error in NativeCompilation.gmk: no compiler for file $2)
  endif
  # Generate the .o (.obj) file name and place it in the bin dir.
  $1_$2_OBJ := $3/$$(call replace_with_obj_extension, $$(notdir $2))
  # Only continue if this object file hasn't been processed already. This lets the first found
  # source file override any other with the same name.
  ifeq (,$$(findstring $$($1_$2_OBJ),$$($1_ALL_OBJS)))
    $1_ALL_OBJS+=$$($1_$2_OBJ)
    ifeq (,$$(filter %.s,$2))
      # And this is the dependency file for this obj file.
      $1_$2_DEP:=$$(patsubst %$(OBJ_SUFFIX),%.d,$$($1_$2_OBJ))
      # The dependency target file lists all dependencies as empty targets
      # to avoid make error "No rule to make target" for removed files
      $1_$2_DEP_TARGETS:=$$(patsubst %$(OBJ_SUFFIX),%.d.targets,$$($1_$2_OBJ))

      # Include previously generated dependency information. (if it exists)
      -include $$($1_$2_DEP)
      -include $$($1_$2_DEP_TARGETS)

      ifeq ($(TOOLCHAIN_TYPE), microsoft)
        $1_$2_DEBUG_OUT_FLAGS:=-Fd$$(patsubst %$(OBJ_SUFFIX),%.pdb,$$($1_$2_OBJ)) \
            -Fm$$(patsubst %$(OBJ_SUFFIX),%.map,$$($1_$2_OBJ))
      endif
    endif

    $$($1_$2_OBJ) : $2 $$($1_COMPILE_VARDEPS_FILE) | $$($1_BUILD_INFO)
	$(ECHO) $(LOG_INFO) "Compiling $$(notdir $2) (for $$(notdir $$($1_TARGET)))"
        ifneq ($(TOOLCHAIN_TYPE), microsoft)
          ifeq ($(TOOLCHAIN_TYPE)$$(filter %.s,$2), solstudio)
            # The Solaris studio compiler doesn't output the full path to the object file in the
            # generated deps files. Fixing it with sed. If compiling assembly, don't try this.
	    $(call LogFailures, $$($1_$2_OBJ).log, $$($1_SAFE_NAME)_$$(notdir $2), \
	        $$($1_$2_COMP) $$($1_$2_FLAGS) $$($1_$2_DEP_FLAG) $$($1_$2_DEP).tmp $(CC_OUT_OPTION)$$($1_$2_OBJ) $2)
	    $(SED) 's|^$$(@F):|$$@:|' $$($1_$2_DEP).tmp > $$($1_$2_DEP)
          else
	    $(call LogFailures, $$($1_$2_OBJ).log, $$($1_SAFE_NAME)_$$(notdir $2), \
	        $$($1_$2_COMP) $$($1_$2_FLAGS) $$($1_$2_DEP_FLAG) $$($1_$2_DEP) $(CC_OUT_OPTION)$$($1_$2_OBJ) $2)
          endif
          # Create a dependency target file from the dependency file.
          # Solution suggested by http://make.mad-scientist.net/papers/advanced-auto-dependency-generation/
          ifneq ($$($1_$2_DEP),)
	    $(SED) $(DEPENDENCY_TARGET_SED_PATTERN) $$($1_$2_DEP) > $$($1_$2_DEP_TARGETS)
          endif
        else
          # The Visual Studio compiler lacks a feature for generating make dependencies, but by
          # setting -showIncludes, all included files are printed. These are filtered out and
          # parsed into make dependences.
          # Keep as much as possible on one execution line for best performance on Windows
	  ($(call LogFailures, $$($1_$2_OBJ).log, $$($1_SAFE_NAME)_$$(notdir $2), \
	      $$($1_$2_COMP) $$($1_$2_FLAGS) -showIncludes $$($1_$2_DEBUG_OUT_FLAGS) \
	          $(CC_OUT_OPTION)$$($1_$2_OBJ) $2) ; echo $$$$? > $$($1_$2_DEP).exitvalue) \
	      | $(TEE) $$($1_$2_DEP).raw | $(GREP) -v -e "^Note: including file:" \
	          -e "^$(notdir $2)$$$$" || test "$$$$?" = "1" ; \
	      exit `cat $$($1_$2_DEP).exitvalue` ; \
	  $(RM) $$($1_$2_DEP).exitvalue ; \\
	  ($(ECHO) $$@: \\ ; \
	  $(SED) $(WINDOWS_SHOWINCLUDE_SED_PATTERN) $$($1_$2_DEP).raw) | $(SORT) -u > $$($1_$2_DEP) ; \
	  $(SED) $(DEPENDENCY_TARGET_SED_PATTERN) $$($1_$2_DEP) > $$($1_$2_DEP_TARGETS)
        endif
  endif
endef

# Setup make rules for creating a native binary (a shared library or an
# executable).
#
# Parameter 1 is the name of the rule. This name is used as variable prefix,
# and the targets generated are listed in a variable by that name.
#
# Remaining parameters are named arguments. These include:
#   TOOLCHAIN Name of toolchain setup to use. Defaults to TOOLCHAIN_DEFAULT.
#   SRC one or more directory roots to scan for C/C++ files.
#   CFLAGS the compiler flags to be used, used both for C and C++.
#   CXXFLAGS the compiler flags to be used for c++, if set overrides CFLAGS.
#   LDFLAGS the linker flags to be used, used both for C and C++.
#   LDFLAGS_SUFFIX the linker flags to be added last on the commandline
#       typically the libraries linked to.
#   ARFLAGS the archiver flags to be used
#   OBJECT_DIR the directory where we store the object files
#   LIBRARY the resulting library file
#   PROGRAM the resulting exec file
#   INCLUDES only pick source from these directories
#   EXCLUDES do not pick source from these directories
#   INCLUDE_FILES only compile exactly these files!
#   EXCLUDE_FILES with these names
#   EXTRA_FILES List of extra files not in any of the SRC dirs
#   VERSIONINFO_RESOURCE Input file for RC. Setting this implies that RC will be run
#   RC_FLAGS flags for RC.
#   MAPFILE mapfile
#   REORDER reorder file
#   DEBUG_SYMBOLS add debug symbols (if configured on)
#   CC the compiler to use, default is $(CC)
#   LD the linker to use, default is $(LD)
#   OPTIMIZATION sets optimization level to NONE, LOW, HIGH, HIGHEST
#   DISABLED_WARNINGS_<toolchain> Disable the given warnings for the specified toolchain
#   STRIP_SYMBOLS Set to true to strip the final binary if the toolchain allows for it
#   STRIPFLAGS Optionally change the flags given to the strip command
SetupNativeCompilation = $(NamedParamsMacroTemplate)
define SetupNativeCompilationBody

  ifneq (,$$($1_BIN))
    $$(error BIN has been replaced with OBJECT_DIR)
  endif

  ifneq (,$$($1_LIB))
    $$(error LIB has been replaced with LIBRARY)
  endif

  ifneq (,$$($1_EXE))
    $$(error EXE has been replaced with PROGRAM)
  endif

  ifneq (,$$($1_LIBRARY))
    ifeq (,$$($1_OUTPUT_DIR))
      $$(error LIBRARY requires OUTPUT_DIR)
    endif

    ifneq ($$($1_LIBRARY),$(basename $$($1_LIBRARY)))
      $$(error directory of LIBRARY should be specified using OUTPUT_DIR)
    endif

    ifneq (,$(findstring $(SHARED_LIBRARY_SUFFIX),$$($1_LIBRARY)))
      $$(error LIBRARY should be specified without SHARED_LIBRARY_SUFFIX: $(SHARED_LIBRARY_SUFFIX))
    endif

    ifneq (,$(findstring $(LIBRARY_PREFIX),$$($1_LIBRARY)))
      $$(error LIBRARY should be specified without LIBRARY_PREFIX: $(LIBRARY_PREFIX))
    endif

    ifeq ($$($1_SUFFIX), )
      $1_SUFFIX := $(SHARED_LIBRARY_SUFFIX)
    endif

    $1_BASENAME:=$(LIBRARY_PREFIX)$$($1_LIBRARY)$$($1_SUFFIX)
    $1_TARGET:=$$($1_OUTPUT_DIR)/$$($1_BASENAME)
    $1_NOSUFFIX:=$(LIBRARY_PREFIX)$$($1_LIBRARY)
  endif

  ifneq (,$$($1_STATIC_LIBRARY))
    ifeq (,$$($1_OUTPUT_DIR))
      $$(error STATIC_LIBRARY requires OUTPUT_DIR)
    endif

    ifneq ($$($1_STATIC_LIBRARY),$(basename $$($1_STATIC_LIBRARY)))
      $$(error directory of STATIC_LIBRARY should be specified using OUTPUT_DIR)
    endif

    ifneq (,$(findstring $(STATIC_LIBRARY_SUFFIX),$$($1_STATIC_LIBRARY)))
      $$(error STATIC_LIBRARY should be specified without STATIC_LIBRARY_SUFFIX: $(STATIC_LIBRARY_SUFFIX))
    endif

    ifneq (,$(findstring $(LIBRARY_PREFIX),$$($1_STATIC_LIBRARY)))
      $$(error STATIC_LIBRARY should be specified without LIBRARY_PREFIX: $(LIBRARY_PREFIX))
    endif

    ifeq ($$($1_SUFFIX), )
      $1_SUFFIX := $(STATIC_LIBRARY_SUFFIX)
    endif

    $1_BASENAME:=$(LIBRARY_PREFIX)$$($1_STATIC_LIBRARY)$$($1_SUFFIX)
    $1_TARGET:=$$($1_OUTPUT_DIR)/$$($1_BASENAME)
    $1_NOSUFFIX:=$(LIBRARY_PREFIX)$$($1_STATIC_LIBRARY)
  endif

  ifneq (,$$($1_PROGRAM))
    ifeq (,$$($1_OUTPUT_DIR))
      $$(error PROGRAM requires OUTPUT_DIR)
    endif

    ifneq ($$($1_PROGRAM),$(basename $$($1_PROGRAM)))
      $$(error directory of PROGRAM should be specified using OUTPUT_DIR)
    endif

    ifneq (,$(findstring $(EXE_SUFFIX),$$($1_PROGRAM)))
      $$(error PROGRAM should be specified without EXE_SUFFIX: $(EXE_SUFFIX))
    endif

    ifeq ($$($1_SUFFIX), )
      $1_SUFFIX := $(EXE_SUFFIX)
    endif

    $1_BASENAME:=$$($1_PROGRAM)$$($1_SUFFIX)
    $1_TARGET:=$$($1_OUTPUT_DIR)/$$($1_BASENAME)
    $1_NOSUFFIX:=$$($1_PROGRAM)
  endif
  $1_SAFE_NAME := $$(strip $$(subst /,_, $1))

  ifeq (,$$($1_TARGET))
    $$(error Neither PROGRAM, LIBRARY nor STATIC_LIBRARY has been specified for SetupNativeCompilation)
  endif

  # Setup the toolchain to be used
  $$(call SetIfEmpty, $1_TOOLCHAIN, TOOLCHAIN_DEFAULT)
  $$(call SetIfEmpty, $1_CC, $$($$($1_TOOLCHAIN)_CC))
  $$(call SetIfEmpty, $1_CXX, $$($$($1_TOOLCHAIN)_CXX))
  $$(call SetIfEmpty, $1_LD, $$($$($1_TOOLCHAIN)_LD))
  $$(call SetIfEmpty, $1_AR, $$($$($1_TOOLCHAIN)_AR))
  $$(call SetIfEmpty, $1_AS, $$($$($1_TOOLCHAIN)_AS))
  $$(call SetIfEmpty, $1_MT, $$($$($1_TOOLCHAIN)_MT))
  $$(call SetIfEmpty, $1_RC, $$($$($1_TOOLCHAIN)_RC))
  $$(call SetIfEmpty, $1_STRIP, $$($$($1_TOOLCHAIN)_STRIP))
  $$(call SetIfEmpty, $1_SYSROOT_CFLAGS, $$($$($1_TOOLCHAIN)_SYSROOT_CFLAGS))
  $$(call SetIfEmpty, $1_SYSROOT_LDFLAGS, $$($$($1_TOOLCHAIN)_SYSROOT_LDFLAGS))

  ifneq ($$($1_MANIFEST), )
    ifeq ($$($1_MANIFEST_VERSION), )
      $$(error If MANIFEST is provided, then MANIFEST_VERSION is required in $1)
    endif
  endif

  # Make sure the dirs exist.
  $$(call MakeDir,$$($1_OBJECT_DIR) $$($1_OUTPUT_DIR))
  $$(foreach d,$$($1_SRC), $$(if $$(wildcard $$d),, \
      $$(error SRC specified to SetupNativeCompilation $1 contains missing directory $$d)))

  # Find all files in the source trees. Sort to remove duplicates.
  $1_ALL_SRCS := $$(sort $$(call CacheFind,$$($1_SRC)))
  # Extract the C/C++ files.
  $1_EXCLUDE_FILES:=$$(foreach i,$$($1_SRC),$$(addprefix $$i/,$$($1_EXCLUDE_FILES)))
  $1_INCLUDE_FILES:=$$(foreach i,$$($1_SRC),$$(addprefix $$i/,$$($1_INCLUDE_FILES)))
  ifneq ($$($1_EXCLUDE_FILES),)
    $1_EXCLUDE_FILES:=$$(addprefix %,$$($1_EXCLUDE_FILES))
  endif
  $1_SRCS := $$(filter-out $$($1_EXCLUDE_FILES),$$(filter $$(NATIVE_SOURCE_EXTENSIONS),$$($1_ALL_SRCS)))
  ifneq (,$$(strip $$($1_INCLUDE_FILES)))
    $1_SRCS := $$(filter $$($1_INCLUDE_FILES),$$($1_SRCS))
  endif
  ifeq (,$$($1_SRCS))
    $$(error No sources found for $1 when looking inside the dirs $$($1_SRC))
  endif
  # There can be only a single bin dir root, no need to foreach over the roots.
  $1_BINS := $$(wildcard $$($1_OBJECT_DIR)/*$(OBJ_SUFFIX))
  # Now we have a list of all c/c++ files to compile: $$($1_SRCS)
  # and we have a list of all existing object files: $$($1_BINS)

  # Prepend the source/bin path to the filter expressions. Then do the filtering.
  ifneq ($$($1_INCLUDES),)
    $1_SRC_INCLUDES := $$(foreach i,$$($1_SRC),$$(addprefix $$i/,$$(addsuffix /%,$$($1_INCLUDES))))
    $1_SRCS := $$(filter $$($1_SRC_INCLUDES),$$($1_SRCS))
  endif
  ifneq ($$($1_EXCLUDES),)
    $1_SRC_EXCLUDES := $$(addsuffix /%,$$($1_EXCLUDES))
    $1_SRC_EXCLUDES += $$(foreach i,$$($1_SRC),$$(addprefix $$i/,$$(addsuffix /%,$$($1_EXCLUDES))))
    $1_SRCS := $$(filter-out $$($1_SRC_EXCLUDES),$$($1_SRCS))
  endif

  $1_SRCS += $$($1_EXTRA_FILES)

  ifeq (,$$($1_SRCS))
    $$(error No sources found for $1 when looking inside the dirs $$($1_SRC))
  endif

  # Calculate the expected output from compiling the sources (sort to remove duplicates. Also provides
  # a reproducable order on the input files to the linker).
  $1_EXPECTED_OBJS_FILENAMES := $$(call replace_with_obj_extension, $$(notdir $$($1_SRCS)))
  $1_EXPECTED_OBJS:=$$(sort $$(addprefix $$($1_OBJECT_DIR)/,$$($1_EXPECTED_OBJS_FILENAMES)))
  # Are there too many object files on disk? Perhaps because some source file was removed?
  $1_SUPERFLOUS_OBJS:=$$(sort $$(filter-out $$($1_EXPECTED_OBJS),$$($1_BINS)))
  # Clean out the superfluous object files.
  ifneq ($$($1_SUPERFLUOUS_OBJS),)
    $$(shell $(RM) -f $$($1_SUPERFLUOUS_OBJS))
  endif

  # Pickup extra OPENJDK_TARGET_OS_TYPE and/or OPENJDK_TARGET_OS dependent variables for CFLAGS.
  $1_EXTRA_CFLAGS:=$$($1_CFLAGS_$(OPENJDK_TARGET_OS_TYPE)) $$($1_CFLAGS_$(OPENJDK_TARGET_OS))
  ifneq ($(DEBUG_LEVEL),release)
    # Pickup extra debug dependent variables for CFLAGS
    $1_EXTRA_CFLAGS+=$$($1_CFLAGS_debug)
    $1_EXTRA_CFLAGS+=$$($1_CFLAGS_$(OPENJDK_TARGET_OS_TYPE)_debug)
    $1_EXTRA_CFLAGS+=$$($1_CFLAGS_$(OPENJDK_TARGET_OS)_debug)
  else
    $1_EXTRA_CFLAGS+=$$($1_CFLAGS_release)
    $1_EXTRA_CFLAGS+=$$($1_CFLAGS_$(OPENJDK_TARGET_OS_TYPE)_release)
    $1_EXTRA_CFLAGS+=$$($1_CFLAGS_$(OPENJDK_TARGET_OS)_release)
  endif

  # Pickup extra OPENJDK_TARGET_OS_TYPE and/or OPENJDK_TARGET_OS dependent variables for CXXFLAGS.
  $1_EXTRA_CXXFLAGS:=$$($1_CXXFLAGS_$(OPENJDK_TARGET_OS_TYPE)) $$($1_CXXFLAGS_$(OPENJDK_TARGET_OS))
  ifneq ($(DEBUG_LEVEL),release)
    # Pickup extra debug dependent variables for CXXFLAGS
    $1_EXTRA_CXXFLAGS+=$$($1_CXXFLAGS_debug)
    $1_EXTRA_CXXFLAGS+=$$($1_CXXFLAGS_$(OPENJDK_TARGET_OS_TYPE)_debug)
    $1_EXTRA_CXXFLAGS+=$$($1_CXXFLAGS_$(OPENJDK_TARGET_OS)_debug)
  else
    $1_EXTRA_CXXFLAGS+=$$($1_CXXFLAGS_release)
    $1_EXTRA_CXXFLAGS+=$$($1_CXXFLAGS_$(OPENJDK_TARGET_OS_TYPE)_release)
    $1_EXTRA_CXXFLAGS+=$$($1_CXXFLAGS_$(OPENJDK_TARGET_OS)_release)
  endif

  # If no C++ flags are explicitly set, default to using the C flags.
  # After that, we can set additional C++ flags that should not interfere
  # with the mechanism for copying the C flags by default.
  ifeq ($$($1_CXXFLAGS),)
    $1_CXXFLAGS:=$$($1_CFLAGS)
  endif
  ifeq ($$(strip $$($1_EXTRA_CXXFLAGS)),)
    $1_EXTRA_CXXFLAGS:=$$($1_EXTRA_CFLAGS)
  endif

  ifeq ($$($1_DEBUG_SYMBOLS), true)
    ifeq ($(ENABLE_DEBUG_SYMBOLS), true)
      ifdef OPENJDK
        # Always add debug symbols
        $1_EXTRA_CFLAGS+=$(CFLAGS_DEBUG_SYMBOLS)
        $1_EXTRA_CXXFLAGS+=$(CXXFLAGS_DEBUG_SYMBOLS)
      else
        # Programs don't get the debug symbols added in the old build. It's not clear if
        # this is intentional.
        ifeq ($$($1_PROGRAM),)
          $1_EXTRA_CFLAGS+=$(CFLAGS_DEBUG_SYMBOLS)
          $1_EXTRA_CXXFLAGS+=$(CXXFLAGS_DEBUG_SYMBOLS)
        endif
      endif
    endif
  endif

  ifneq (,$$($1_REORDER))
    $1_EXTRA_CFLAGS += $$(C_FLAG_REORDER)
    $1_EXTRA_CXXFLAGS += $$(CXX_FLAG_REORDER)
  endif

  # Pick up disabled warnings, if possible on this platform.
  ifneq ($(DISABLE_WARNING_PREFIX),)
    $1_EXTRA_CFLAGS += $$(addprefix $(DISABLE_WARNING_PREFIX), $$($1_DISABLED_WARNINGS_$(TOOLCHAIN_TYPE)))
    $1_EXTRA_CXXFLAGS += $$(addprefix $(DISABLE_WARNING_PREFIX), $$($1_DISABLED_WARNINGS_$(TOOLCHAIN_TYPE)))
  endif

  # Check if warnings should be considered errors.
  # Pick first binary and toolchain specific, then binary specific, then general setting.
  ifeq ($$($1_WARNINGS_AS_ERRORS_$(TOOLCHAIN_TYPE)),)
    ifeq ($$($1_WARNINGS_AS_ERRORS),)
      $1_WARNINGS_AS_ERRORS_$(TOOLCHAIN_TYPE) := $$(WARNINGS_AS_ERRORS)
    else
      $1_WARNINGS_AS_ERRORS_$(TOOLCHAIN_TYPE) := $$($1_WARNINGS_AS_ERRORS)
    endif
  endif

  ifeq ($$($1_WARNINGS_AS_ERRORS_$(TOOLCHAIN_TYPE)), true)
    $1_EXTRA_CFLAGS += $(CFLAGS_WARNINGS_ARE_ERRORS)
    $1_EXTRA_CXXFLAGS += $(CFLAGS_WARNINGS_ARE_ERRORS)
  endif

  ifeq (NONE, $$($1_OPTIMIZATION))
    $1_EXTRA_CFLAGS += $(C_O_FLAG_NONE)
    $1_EXTRA_CXXFLAGS += $(CXX_O_FLAG_NONE)
  else ifeq (LOW, $$($1_OPTIMIZATION))
    $1_EXTRA_CFLAGS += $(C_O_FLAG_NORM)
    $1_EXTRA_CXXFLAGS += $(CXX_O_FLAG_NORM)
  else ifeq (HIGH, $$($1_OPTIMIZATION))
    $1_EXTRA_CFLAGS += $(C_O_FLAG_HI)
    $1_EXTRA_CXXFLAGS += $(CXX_O_FLAG_HI)
  else ifeq (HIGHEST, $$($1_OPTIMIZATION))
    $1_EXTRA_CFLAGS += $(C_O_FLAG_HIGHEST)
    $1_EXTRA_CXXFLAGS += $(CXX_O_FLAG_HIGHEST)
  else ifneq (, $$($1_OPTIMIZATION))
    $$(error Unknown value for OPTIMIZATION: $$($1_OPTIMIZATION))
  endif

  $1_BUILD_INFO := $$($1_OBJECT_DIR)/_build-info.marker

  # Track variable changes for all variables that affect the compilation command
  # lines for all object files in this setup. This includes at least all the
  # variables used in the call to add_native_source below.
  $1_COMPILE_VARDEPS := $$($1_CFLAGS) $$($1_EXTRA_CFLAGS) $$($1_SYSROOT_CFLAGS) \
      $$($1_CXXFLAGS) $$($1_EXTRA_CXXFLAGS) \
      $$($1_CC) $$($1_CXX) $$($1_AS) $$($1_ASFLAGS) \
      $$(foreach s, $$($1_SRCS), \
          $$($1_$$(notdir $$s)_CFLAGS) $$($1_$$(notdir $$s)_CXXFLAGS))
  $1_COMPILE_VARDEPS_FILE := $$(call DependOnVariable, $1_COMPILE_VARDEPS, \
      $$($1_OBJECT_DIR)/$$($1_NOSUFFIX).comp.vardeps)

  # Now call add_native_source for each source file we are going to compile.
  $$(foreach p,$$($1_SRCS), \
      $$(eval $$(call add_native_source,$1,$$p,$$($1_OBJECT_DIR), \
          $$($1_CFLAGS) $$($1_EXTRA_CFLAGS) $$($1_SYSROOT_CFLAGS), \
          $$($1_CC), \
          $$($1_CXXFLAGS) $$($1_EXTRA_CXXFLAGS) $$($1_SYSROOT_CFLAGS), \
          $$($1_CXX), $$($1_ASFLAGS))))

  # Setup rule for printing progress info when compiling source files.
  # This is a rough heuristic and may not always print accurate information.
  $$($1_BUILD_INFO): $$($1_SRCS) $$($1_COMPILE_VARDEPS_FILE)
        ifeq ($$(wildcard $$($1_TARGET)),)
	  $(ECHO) 'Creating $$($1_BASENAME) from $$(words $$(filter-out %.vardeps, $$?)) file(s)'
        else
	  $(ECHO) $$(strip 'Updating $$($1_BASENAME)' \
	      $$(if $$(filter-out %.vardeps, $$?), \
	        'due to $$(words $$(filter-out %.vardeps, $$?)) file(s)', \
	      $$(if $$(filter %.vardeps, $$?), 'due to makefile changes')))
        endif
	$(TOUCH) $$@

  # On windows we need to create a resource file
  ifeq ($(OPENJDK_TARGET_OS), windows)
    ifneq (,$$($1_VERSIONINFO_RESOURCE))
      $1_RES:=$$($1_OBJECT_DIR)/$$($1_BASENAME).res
      $1_RES_DEP:=$$($1_RES).d
      $1_RES_DEP_TARGETS:=$$($1_RES).d.targets
      -include $$($1_RES_DEP)
      -include $$($1_RES_DEP_TARGETS)

      $1_RES_VARDEPS := $$($1_RC) $$($1_RC_FLAGS)
      $1_RES_VARDEPS_FILE := $$(call DependOnVariable, $1_RES_VARDEPS, \
          $$($1_RES).vardeps)

      $$($1_RES): $$($1_VERSIONINFO_RESOURCE) $$($1_RES_VARDEPS_FILE)
		$(ECHO) $(LOG_INFO) "Compiling resource $$(notdir $$($1_VERSIONINFO_RESOURCE)) (for $$(notdir $$($1_TARGET)))"
		$$($1_RC) $$($1_RC_FLAGS) $$($1_SYSROOT_CFLAGS) $(CC_OUT_OPTION)$$@ \
		    $$($1_VERSIONINFO_RESOURCE)
                # Windows RC compiler does not support -showIncludes, so we mis-use CL for this.
		$$($1_CC) $$($1_RC_FLAGS) $$($1_SYSROOT_CFLAGS) -showIncludes -nologo -TC \
		    $(CC_OUT_OPTION)$$($1_RES_DEP).obj $$($1_VERSIONINFO_RESOURCE) > $$($1_RES_DEP).raw 2>&1 || exit 0
		($(ECHO) $$($1_RES): \\ \
		&& $(SED) $(WINDOWS_SHOWINCLUDE_SED_PATTERN) $$($1_RES_DEP).raw) > $$($1_RES_DEP)
		$(SED) $(DEPENDENCY_TARGET_SED_PATTERN) $$($1_RES_DEP) > $$($1_RES_DEP_TARGETS)
    endif
  endif

  # mapfile doesnt seem to be implemented on macosx (yet??)
  ifneq ($(OPENJDK_TARGET_OS),macosx)
    ifneq ($(OPENJDK_TARGET_OS),windows)
      $1_REAL_MAPFILE:=$$($1_MAPFILE)
      ifneq (,$$($1_REORDER))
        $1_REAL_MAPFILE:=$$($1_OBJECT_DIR)/mapfile

        $$($1_REAL_MAPFILE) : $$($1_MAPFILE) $$($1_REORDER)
		$$(MKDIR) -p $$(@D)
		$$(CP) $$($1_MAPFILE) $$@.tmp
		$$(SED) -e 's=OUTPUTDIR=$$($1_OBJECT_DIR)=' $$($1_REORDER) >> $$@.tmp
		$$(MV) $$@.tmp $$@
      endif
    endif
  endif

  # Pickup extra OPENJDK_TARGET_OS_TYPE and/or OPENJDK_TARGET_OS dependent variables
  # for LDFLAGS and LDFLAGS_SUFFIX
  $1_EXTRA_LDFLAGS:=$$($1_LDFLAGS_$(OPENJDK_TARGET_OS_TYPE)) $$($1_LDFLAGS_$(OPENJDK_TARGET_OS))
  $1_EXTRA_LDFLAGS_SUFFIX:=$$($1_LDFLAGS_SUFFIX_$(OPENJDK_TARGET_OS_TYPE)) $$($1_LDFLAGS_SUFFIX_$(OPENJDK_TARGET_OS))
  ifneq (,$$($1_REAL_MAPFILE))
    $1_EXTRA_LDFLAGS += $(call SET_SHARED_LIBRARY_MAPFILE,$$($1_REAL_MAPFILE))
  endif

  # Need to make sure TARGET is first on list
  $1 := $$($1_TARGET)
  ifeq ($$($1_STATIC_LIBRARY),)
    ifeq ($$($1_DEBUG_SYMBOLS), true)
      ifeq ($(ENABLE_DEBUG_SYMBOLS), true)
        ifneq ($(OPENJDK_TARGET_OS), macosx) # no MacOS X support yet
          ifneq ($$($1_OUTPUT_DIR),$$($1_OBJECT_DIR))
            # The dependency on TARGET is needed on windows for debuginfo files
            # to be rebuilt properly.
            $$($1_OUTPUT_DIR)/% : $$($1_OBJECT_DIR)/% $$($1_TARGET)
		$(CP) $$< $$@
          endif

          # Generate debuginfo files.
          ifeq ($(OPENJDK_TARGET_OS), windows)
            $1_EXTRA_LDFLAGS += "-pdb:$$($1_OBJECT_DIR)/$$($1_NOSUFFIX).pdb" \
                "-map:$$($1_OBJECT_DIR)/$$($1_NOSUFFIX).map"
            $1_DEBUGINFO_FILES := $$($1_OBJECT_DIR)/$$($1_NOSUFFIX).pdb \
                $$($1_OBJECT_DIR)/$$($1_NOSUFFIX).map
            # No separate command is needed for debuginfo on windows, instead
            # touch target to make sure it has a later time stamp than the debug
            # symbol files to avoid unnecessary relinking on rebuild.
            $1_CREATE_DEBUGINFO_CMDS := $(TOUCH) $$($1_TARGET)

          else ifneq ($(findstring $(OPENJDK_TARGET_OS), linux solaris), )
            $1_DEBUGINFO_FILES := $$($1_OBJECT_DIR)/$$($1_NOSUFFIX).debuginfo
            # Setup the command line creating debuginfo files, to be run after linking.
            # It cannot be run separately since it updates the original target file
            $1_CREATE_DEBUGINFO_CMDS := \
                $(OBJCOPY) --only-keep-debug $$($1_TARGET) $$($1_DEBUGINFO_FILES) $$(NEWLINE) \
                $(CD) $$($1_OUTPUT_DIR) && \
                    $(OBJCOPY) --add-gnu-debuglink=$$($1_DEBUGINFO_FILES) $$($1_TARGET)
          endif # No MacOS X support

          # This dependency dance ensures that debug info files get rebuilt
          # properly if deleted.
          $$($1_TARGET): $$($1_DEBUGINFO_FILES)
          $$($1_DEBUGINFO_FILES): $$($1_EXPECTED_OBJS)

          ifeq ($(ZIP_DEBUGINFO_FILES), true)
            $1_DEBUGINFO_ZIP := $$($1_OBJECT_DIR)/$$($1_NOSUFFIX).diz
            $1 += $$(subst $$($1_OBJECT_DIR),$$($1_OUTPUT_DIR),$$($1_DEBUGINFO_ZIP))

            # The dependency on TARGET is needed for debuginfo files
            # to be rebuilt properly.
            $$($1_DEBUGINFO_ZIP): $$($1_DEBUGINFO_FILES) $$($1_TARGET)
		$(CD) $$($1_OBJECT_DIR) \
		&& $(ZIP) -q $$@ $$(notdir $$($1_DEBUGINFO_FILES))

          else
            $1 += $$(subst $$($1_OBJECT_DIR),$$($1_OUTPUT_DIR),$$($1_DEBUGINFO_FILES))
          endif
        endif
      endif # !MacOS X
    endif # $1_DEBUG_SYMBOLS
  endif # !STATIC_LIBRARY

  ifeq ($$($1_STRIP_SYMBOLS), true)
    ifneq ($$($1_STRIP), )
      # Default to using the global STRIPFLAGS. Allow for overriding with an empty value
      $1_STRIPFLAGS ?= $(STRIPFLAGS)
      $1_STRIP_CMD := $$($1_STRIP) $$($1_STRIPFLAGS) $$($1_TARGET)
    endif
  endif

  ifneq (,$$($1_LIBRARY))
    # Generating a dynamic library.
    $1_EXTRA_LDFLAGS += $$(call SET_SHARED_LIBRARY_NAME,$$($1_BASENAME))
    ifeq ($(OPENJDK_TARGET_OS), windows)
      $1_EXTRA_LDFLAGS += "-implib:$$($1_OBJECT_DIR)/$$($1_LIBRARY).lib"
    endif

    $1_EXTRA_LDFLAGS_SUFFIX += $(GLOBAL_LDFLAGS_SUFFIX)

    $1_VARDEPS := $$($1_LD) $$($1_SYSROOT_LDFLAGS) $$($1_LDFLAGS) $$($1_EXTRA_LDFLAGS) \
        $$($1_LDFLAGS_SUFFIX) $$($1_EXTRA_LDFLAGS_SUFFIX) $$($1_CREATE_DEBUGINFO_CMDS) \
        $$($1_STRIP_CMD)
    $1_VARDEPS_FILE := $$(call DependOnVariable, $1_VARDEPS, \
        $$($1_OBJECT_DIR)/$$($1_NOSUFFIX).vardeps)

    $$($1_TARGET): $$($1_EXPECTED_OBJS) $$($1_RES) $$($1_REAL_MAPFILE) \
        $$($1_VARDEPS_FILE)
		$(ECHO) $(LOG_INFO) "Linking $$($1_BASENAME)" ; \
		$(call LogFailures, $$($1_OBJECT_DIR)/$$($1_SAFE_NAME)_link.log, $$($1_SAFE_NAME)_link, \
		    $$($1_LD) $$($1_LDFLAGS) $$($1_EXTRA_LDFLAGS) $$($1_SYSROOT_LDFLAGS) \
		    $(LD_OUT_OPTION)$$@ \
		    $$($1_EXPECTED_OBJS) $$($1_RES) \
		    $$($1_LDFLAGS_SUFFIX) $$($1_EXTRA_LDFLAGS_SUFFIX)) ; \
		$$($1_CREATE_DEBUGINFO_CMDS)
<<<<<<< HEAD
=======
		$$($1_STRIP_CMD)
                # Touch target to make sure it has a later time stamp than the debug
                # symbol files to avoid unnecessary relinking on rebuild.
                ifeq ($(OPENJDK_TARGET_OS), windows)
		  $(TOUCH) $$@
                endif
>>>>>>> a4d86cda

  endif

  ifneq (,$$($1_STATIC_LIBRARY))
    $1_VARDEPS := $$($1_AR) $$($1_ARFLAGS) $$($1_LDFLAGS_SUFFIX) \
        $$($1_EXTRA_LDFLAGS_SUFFIX)
    $1_VARDEPS_FILE := $$(call DependOnVariable, $1_VARDEPS, \
        $$($1_OBJECT_DIR)/$$($1_NOSUFFIX).vardeps)

    # Generating a static library, ie object file archive.
    $$($1_TARGET): $$($1_EXPECTED_OBJS) $$($1_RES) $$($1_VARDEPS_FILE)
	$(ECHO) $(LOG_INFO) "Archiving $$($1_STATIC_LIBRARY)"
	$(call LogFailures, $$($1_OBJECT_DIR)/$$($1_SAFE_NAME)_link.log, $$($1_SAFE_NAME)_link, \
	    $$($1_AR) $$($1_ARFLAGS) $(AR_OUT_OPTION)$$($1_TARGET) $$($1_EXPECTED_OBJS) \
	        $$($1_RES) $$($1_LDFLAGS_SUFFIX) $$($1_EXTRA_LDFLAGS_SUFFIX))
  endif

  ifneq (,$$($1_PROGRAM))
    # A executable binary has been specified, setup the target for it.
    $1_EXTRA_LDFLAGS_SUFFIX += $(GLOBAL_LDFLAGS_SUFFIX)

    $1_VARDEPS := $$($1_LD) $$($1_SYSROOT_LDFLAGS) $$($1_LDFLAGS) $$($1_EXTRA_LDFLAGS) \
        $$($1_LDFLAGS_SUFFIX) $$($1_EXTRA_LDFLAGS_SUFFIX) $$($1_MT) \
        $$($1_CODESIGN) $$($1_CREATE_DEBUGINFO_CMDS) $$($1_MANIFEST_VERSION) \
        $$($1_STRIP_CMD)
    $1_VARDEPS_FILE := $$(call DependOnVariable, $1_VARDEPS, \
        $$($1_OBJECT_DIR)/$$($1_NOSUFFIX).vardeps)

    $$($1_TARGET): $$($1_EXPECTED_OBJS) $$($1_RES) $$($1_MANIFEST) \
        $$($1_VARDEPS_FILE)
		$(ECHO) $(LOG_INFO) "Linking executable $$($1_BASENAME)" ; \
		$(call LogFailures, $$($1_OBJECT_DIR)/$$($1_SAFE_NAME)_link.log, $$($1_SAFE_NAME)_link, \
		    $$($1_LD) $$($1_LDFLAGS) $$($1_EXTRA_LDFLAGS) $$($1_SYSROOT_LDFLAGS) \
		        $(EXE_OUT_OPTION)$$($1_TARGET) \
		        $$($1_EXPECTED_OBJS) $$($1_RES) \
		        $$($1_LDFLAGS_SUFFIX) $$($1_EXTRA_LDFLAGS_SUFFIX))
                ifeq ($(OPENJDK_TARGET_OS), windows)
                  ifneq ($$($1_MANIFEST), )
		    $$($1_MT) -nologo -manifest $$($1_MANIFEST) -identity:"$$($1_PROGRAM).exe, version=$$($1_MANIFEST_VERSION)" -outputresource:$$@;#1
                  endif
                endif
                # This only works if the openjdk_codesign identity is present on the system. Let
                # silently fail otherwise.
                ifneq (,$(CODESIGN))
                  ifneq (,$$($1_CODESIGN))
		    $(CODESIGN) -s openjdk_codesign $$@
                  endif
                endif
		$$($1_CREATE_DEBUGINFO_CMDS)
<<<<<<< HEAD
=======
		$$($1_STRIP_CMD)
                # Touch target to make sure it has a later time stamp than the debug
                # symbol files to avoid unnecessary relinking on rebuild.
                ifeq ($(OPENJDK_TARGET_OS), windows)
		  $(TOUCH) $$@
                endif
>>>>>>> a4d86cda

  endif
endef

endif # _NATIVE_COMPILATION_GMK<|MERGE_RESOLUTION|>--- conflicted
+++ resolved
@@ -706,15 +706,12 @@
 		    $$($1_EXPECTED_OBJS) $$($1_RES) \
 		    $$($1_LDFLAGS_SUFFIX) $$($1_EXTRA_LDFLAGS_SUFFIX)) ; \
 		$$($1_CREATE_DEBUGINFO_CMDS)
-<<<<<<< HEAD
-=======
 		$$($1_STRIP_CMD)
                 # Touch target to make sure it has a later time stamp than the debug
                 # symbol files to avoid unnecessary relinking on rebuild.
                 ifeq ($(OPENJDK_TARGET_OS), windows)
 		  $(TOUCH) $$@
                 endif
->>>>>>> a4d86cda
 
   endif
 
@@ -764,15 +761,12 @@
                   endif
                 endif
 		$$($1_CREATE_DEBUGINFO_CMDS)
-<<<<<<< HEAD
-=======
 		$$($1_STRIP_CMD)
                 # Touch target to make sure it has a later time stamp than the debug
                 # symbol files to avoid unnecessary relinking on rebuild.
                 ifeq ($(OPENJDK_TARGET_OS), windows)
 		  $(TOUCH) $$@
                 endif
->>>>>>> a4d86cda
 
   endif
 endef

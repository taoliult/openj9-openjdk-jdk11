/*
 * Copyright (c) 2016, 2020, Oracle and/or its affiliates. All rights reserved.
 * DO NOT ALTER OR REMOVE COPYRIGHT NOTICES OR THIS FILE HEADER.
 *
 * This code is free software; you can redistribute it and/or modify it
 * under the terms of the GNU General Public License version 2 only, as
 * published by the Free Software Foundation.
 *
 * This code is distributed in the hope that it will be useful, but WITHOUT
 * ANY WARRANTY; without even the implied warranty of MERCHANTABILITY or
 * FITNESS FOR A PARTICULAR PURPOSE.  See the GNU General Public License
 * version 2 for more details (a copy is included in the LICENSE file that
 * accompanied this code).
 *
 * You should have received a copy of the GNU General Public License version
 * 2 along with this work; if not, write to the Free Software Foundation,
 * Inc., 51 Franklin St, Fifth Floor, Boston, MA 02110-1301 USA.
 *
 * Please contact Oracle, 500 Oracle Parkway, Redwood Shores, CA 94065 USA
 * or visit www.oracle.com if you need additional information or have any
 * questions.
 */

/*
 * ===========================================================================
 * (c) Copyright IBM Corp. 2022, 2022 All Rights Reserved
 * ===========================================================================
 */

/**
 * @test
 * @bug 8149330
 * @summary Capacity should not get close to Integer.MAX_VALUE unless
 *          necessary
 * @requires (sun.arch.data.model == "64" & os.maxMemory >= 6G)
<<<<<<< HEAD
 * @run main/othervm -Xmx5G -XX:+CompactStrings HugeCapacity
=======
 * @run main/othervm -Xms5G -Xmx5G -XX:+CompactStrings HugeCapacity true
 * @run main/othervm -Xms5G -Xmx5G -XX:-CompactStrings HugeCapacity false
>>>>>>> e2547e73
 */

public class HugeCapacity {
    private static int failures = 0;

    public static void main(String[] args) {
        if (args.length == 0) {
           throw new IllegalArgumentException("Need the argument");
        }
        boolean isCompact = Boolean.parseBoolean(args[0]);

        testLatin1(isCompact);
        testUtf16();
        if (failures > 0) {
            throw new RuntimeException(failures + " tests failed");
        }
    }

    private static void testLatin1(boolean isCompact) {
        try {
            int divisor = isCompact ? 2 : 4;
            StringBuilder sb = new StringBuilder();
            sb.ensureCapacity(Integer.MAX_VALUE / divisor);
            sb.ensureCapacity(Integer.MAX_VALUE / divisor + 1);
        } catch (OutOfMemoryError oom) {
            oom.printStackTrace();
            failures++;
        }
    }

    private static void testUtf16() {
        try {
            StringBuilder sb = new StringBuilder();
            sb.append('\u042b');
            sb.ensureCapacity(Integer.MAX_VALUE / 4);
            sb.ensureCapacity(Integer.MAX_VALUE / 4 + 1);
        } catch (OutOfMemoryError oom) {
            oom.printStackTrace();
            failures++;
        }
    }
}<|MERGE_RESOLUTION|>--- conflicted
+++ resolved
@@ -21,24 +21,14 @@
  * questions.
  */
 
-/*
- * ===========================================================================
- * (c) Copyright IBM Corp. 2022, 2022 All Rights Reserved
- * ===========================================================================
- */
-
 /**
  * @test
  * @bug 8149330
  * @summary Capacity should not get close to Integer.MAX_VALUE unless
  *          necessary
  * @requires (sun.arch.data.model == "64" & os.maxMemory >= 6G)
-<<<<<<< HEAD
- * @run main/othervm -Xmx5G -XX:+CompactStrings HugeCapacity
-=======
  * @run main/othervm -Xms5G -Xmx5G -XX:+CompactStrings HugeCapacity true
  * @run main/othervm -Xms5G -Xmx5G -XX:-CompactStrings HugeCapacity false
->>>>>>> e2547e73
  */
 
 public class HugeCapacity {
